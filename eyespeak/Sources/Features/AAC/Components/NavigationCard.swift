--- conflicted
+++ resolved
@@ -33,18 +33,6 @@
 
             // Top-right pill with arrows (only if both icons provided)
             if let first = firstCombo, let second = secondCombo {
-<<<<<<< HEAD
-                ComboPill(
-                    firstGesture: first,
-                    secondGesture: second,
-                    foreground: background,
-                    background: Color.whiteWhite,
-                    size: pillSize,
-                    paddingValue: 4.927,
-                    iconSize: 11.825,
-                    spacing: 4.927
-                )
-=======
                 if isSelected {
                     // Selected: white pill with blue icons
                     ComboPill(
@@ -70,7 +58,6 @@
                         iconSize: 11.825,
                         spacing: 4.927
                     )
->>>>>>> 9d4b6340
                     .padding(10) // outer padding around capsule
                 }
             }
