//
//  AACFaceTrackingView.swift
//  eyespeak
//
//  Thin wrapper around ARKit face tracking that reports gaze/blink gestures back
//  to the AAC view model. Lifted from ARKitFaceTestView so it can be embedded in
//  the production AAC experience.
//

import SwiftUI
import ARKit
import SceneKit
import AudioToolbox
import QuartzCore

struct AACFaceTrackingView: UIViewRepresentable {
    @Binding var status: FaceStatus
    var onGesture: ((GestureType) -> Void)?
<<<<<<< HEAD
    var onEyesClosed: (() -> Void)? = nil
    var eyesClosedDuration: CFTimeInterval = 3.0
=======
    var onEyesClosedForCalibration: (() -> Void)? = nil
    var onEyesClosedForSnooze: (() -> Void)? = nil
>>>>>>> 35d5e6a0

    func makeCoordinator() -> Coordinator {
        let coordinator = Coordinator(status: $status, eyesClosedDuration: eyesClosedDuration)
        coordinator.onGesture = onGesture
        coordinator.onEyesClosedForCalibration = onEyesClosedForCalibration
        coordinator.onEyesClosedForSnooze = onEyesClosedForSnooze
        return coordinator
    }

    func makeUIView(context: Context) -> ARSCNView {
        let view = ARSCNView(frame: .zero)
        view.automaticallyUpdatesLighting = true
        view.contentMode = .scaleAspectFill
        view.session.delegate = context.coordinator
        view.delegate = context.coordinator
        view.scene = SCNScene()
        // Run face tracking once on creation instead of on every SwiftUI update
        if ARFaceTrackingConfiguration.isSupported {
            let config = ARFaceTrackingConfiguration()
            config.isLightEstimationEnabled = true
            view.session.run(config, options: [.resetTracking, .removeExistingAnchors])
        }
        return view
    }

    func updateUIView(_ uiView: ARSCNView, context: Context) {
        context.coordinator.onGesture = onGesture
        context.coordinator.onEyesClosedForCalibration = onEyesClosedForCalibration
        context.coordinator.onEyesClosedForSnooze = onEyesClosedForSnooze
    }

    static func dismantleUIView(_ uiView: ARSCNView, coordinator: Coordinator) {
        uiView.session.pause()
    }

    final class Coordinator: NSObject, ARSCNViewDelegate, ARSessionDelegate {
        @Binding var status: FaceStatus
        private let blinkThreshold: Float = 0.5 // 0..1 blend shape value
        private let blinkSuppressionThreshold: Float = 0.45
        private let blinkSuppressionDecay: Float = 0.035
        private let mouthOpenThreshold: Float = 0.35
        private let eyebrowsRaiseThreshold: Float = 0.25
        private let lipShiftThreshold: Float = 0.18
        private let lipShiftDifference: Float = 0.06
        private let smileThreshold: Float = 0.35
        private let winkDominanceThreshold: Float = 0.2

        private var lastAnnouncedDirection: FaceStatus.Direction = .center
        private var lastPlayTime: CFAbsoluteTime = 0
        private let soundCooldown: CFTimeInterval = 0.6
        private var dampedBlinkLevel: Float = 0
        var onGesture: ((GestureType) -> Void)?
        private var lastLeftBlinkState = false
        private var lastRightBlinkState = false
        private var lastMouthOpenState = false
        private var lastBrowState = false
        private var lastLipLeftState = false
        private var lastLipRightState = false
        private var lastSmileState = false
        private var directionLatch: FaceStatus.Direction = .center
        private var eyesClosedStartTime: CFAbsoluteTime?
<<<<<<< HEAD
        private var eyesClosedTriggered = false
        private let eyesClosedDuration: CFTimeInterval
        var onEyesClosed: (() -> Void)?
=======
        private var eyesClosedCalibrateTriggered = false
        private var eyesClosedSnoozeTriggered = false
        private let calibrationHoldDuration: CFTimeInterval = 2.0
        private let snoozeHoldDuration: CFTimeInterval = 4.0
        var onEyesClosedForCalibration: (() -> Void)?
        var onEyesClosedForSnooze: (() -> Void)?
>>>>>>> 35d5e6a0

        init(status: Binding<FaceStatus>, eyesClosedDuration: CFTimeInterval) {
            self._status = status
            self.eyesClosedDuration = eyesClosedDuration
        }

        private func playSound(for direction: FaceStatus.Direction) {
            let soundID: SystemSoundID
            switch direction {
            case .left:
                soundID = 1104 // Tock-like
            case .right:
                soundID = 1103 // Tink-like
            case .up:
                soundID = 1057 // Tweet-like
            case .down:
                soundID = 1156 // Bell-like
            case .center:
                return
            }
            AudioServicesPlaySystemSound(soundID)
        }

        private var lastUpdateTime: CFTimeInterval = 0
        private let minUpdateInterval: CFTimeInterval = 1.0 / 30.0

        func session(_ session: ARSession, didUpdate frame: ARFrame) {
            // no-op; we use didUpdate node for face anchor below
        }

        func renderer(_ renderer: SCNSceneRenderer, nodeFor anchor: ARAnchor) -> SCNNode? {
            SCNNode()
        }

        func renderer(_ renderer: SCNSceneRenderer, didUpdate node: SCNNode, for anchor: ARAnchor) {
            guard let faceAnchor = anchor as? ARFaceAnchor else { return }

            // Throttle processing to reduce frame retention in delegate
            let now = CACurrentMediaTime()
            if now - lastUpdateTime < minUpdateInterval { return }
            lastUpdateTime = now

            let transform = faceAnchor.transform
            let (yaw, pitch) = Self.extractYawPitch(from: transform)
            let yawDeg = yaw * 180 / .pi
            let pitchDeg = pitch * 180 / .pi

            let li = faceAnchor.blendShapes[.eyeLookInLeft] as? Float ?? 0
            let lo = faceAnchor.blendShapes[.eyeLookOutLeft] as? Float ?? 0
            let ri = faceAnchor.blendShapes[.eyeLookInRight] as? Float ?? 0
            let ro = faceAnchor.blendShapes[.eyeLookOutRight] as? Float ?? 0
            let lu = faceAnchor.blendShapes[.eyeLookUpLeft] as? Float ?? 0
            let ld = faceAnchor.blendShapes[.eyeLookDownLeft] as? Float ?? 0
            let ru = faceAnchor.blendShapes[.eyeLookUpRight] as? Float ?? 0
            let rd = faceAnchor.blendShapes[.eyeLookDownRight] as? Float ?? 0
            let jaw = faceAnchor.blendShapes[.jawOpen] as? Float ?? 0
            let brow = faceAnchor.blendShapes[.browOuterUpLeft] as? Float ?? 0
            let browRight = faceAnchor.blendShapes[.browOuterUpRight] as? Float ?? 0
            let mouthLeftShift = max(0, faceAnchor.blendShapes[.mouthLeft] as? Float ?? 0)
            let mouthRightShift = max(0, faceAnchor.blendShapes[.mouthRight] as? Float ?? 0)
            let smileLeft = faceAnchor.blendShapes[.mouthSmileLeft] as? Float ?? 0
            let smileRight = faceAnchor.blendShapes[.mouthSmileRight] as? Float ?? 0

            let leftVal = faceAnchor.blendShapes[.eyeBlinkLeft] as? Float ?? 0
            let rightVal = faceAnchor.blendShapes[.eyeBlinkRight] as? Float ?? 0
            let leftBlink = leftVal > blinkThreshold
            let rightBlink = rightVal > blinkThreshold
            let blinkSuppressionLevel = max(leftVal, rightVal)
            dampedBlinkLevel = max(blinkSuppressionLevel, max(0, dampedBlinkLevel - blinkSuppressionDecay))
            let mouthOpen = jaw > mouthOpenThreshold
            let browsRaised = (brow + browRight) * 0.5 > eyebrowsRaiseThreshold
            let lipsShiftMagnitude = max(mouthLeftShift, mouthRightShift)
            let lipsPuckerLeft = lipsShiftMagnitude > lipShiftThreshold && (mouthLeftShift - mouthRightShift) > lipShiftDifference
            let lipsPuckerRight = lipsShiftMagnitude > lipShiftThreshold && (mouthRightShift - mouthLeftShift) > lipShiftDifference
            let smiling = (smileLeft + smileRight) * 0.5 > smileThreshold
            let leftDominantWink = (leftVal - rightVal) > winkDominanceThreshold
            let rightDominantWink = (rightVal - leftVal) > winkDominanceThreshold

            let horiz = (ro + li) - (ri + lo) // positive -> right
            let eyeYawNorm = max(-1, min(1, Double(horiz / 2)))

            let vertRaw = (ld + rd) - (lu + ru) // positive -> down
            let blinkVerticalBias = Double(max(0, blinkSuppressionLevel - 0.2)) * 1.4
            let adjustedVert = Double(vertRaw) - blinkVerticalBias
            let eyePitchNorm = max(-1, min(1, adjustedVert / 2))

            let eyeYawDeg = eyeYawNorm * 30.0
            let eyePitchDeg = eyePitchNorm * 30.0

            DispatchQueue.main.async {
                var updatedStatus = self.status
                updatedStatus.yawDegrees = yawDeg
                updatedStatus.pitchDegrees = pitchDeg
                updatedStatus.leftBlink = leftBlink
                updatedStatus.rightBlink = rightBlink
                updatedStatus.leftBlinkValue = leftVal
                updatedStatus.rightBlinkValue = rightVal
                updatedStatus.eyeYawDegrees = eyeYawDeg
                updatedStatus.eyePitchDegrees = eyePitchDeg
                updatedStatus.jawOpenValue = jaw
                updatedStatus.mouthOpen = mouthOpen
                updatedStatus.browRaiseValue = (brow + browRight) * 0.5
                updatedStatus.eyebrowsRaised = browsRaised
                updatedStatus.lipPuckerLeftValue = mouthRightShift
                updatedStatus.lipPuckerRightValue = mouthLeftShift
                updatedStatus.lipsPuckeredLeft = lipsPuckerRight
                updatedStatus.lipsPuckeredRight = lipsPuckerLeft
                updatedStatus.smileValue = (smileLeft + smileRight) * 0.5
                updatedStatus.isSmiling = smiling

                var (direction, activation) = updatedStatus.gazeDirection(for: eyeYawDeg, eyePitch: eyePitchDeg)
                if self.dampedBlinkLevel > self.blinkSuppressionThreshold {
                    direction = .center
                    activation = 0
                }
                updatedStatus.direction = direction
                updatedStatus.gazeActivation = activation
                self.status = updatedStatus

                self.handleDirectionChange(direction: direction, activation: activation)

                // Disable blink and wink derived gestures

                if let gesture = Self.gesture(for: direction, activation: activation, latch: self.directionLatch) {
                    self.onGesture?(gesture)
                    self.directionLatch = direction
                } else if direction == .center || activation < 0.25 {
                    self.directionLatch = .center
                }

                // Emit rising-edge events before updating flags
                if mouthOpen && !self.lastMouthOpenState { self.onGesture?(.mouthOpen) }
                if browsRaised && !self.lastBrowState { self.onGesture?(.raiseEyebrows) }
                
                // Front-facing camera is mirrored: swap wink mapping so
                // user's left-eye wink triggers .winkLeft semantically.
                if leftBlink && !rightBlink && leftDominantWink && !self.lastLeftBlinkState {
                    self.onGesture?(.winkRight)
                }
                if rightBlink && !leftBlink && rightDominantWink && !self.lastRightBlinkState {
                    self.onGesture?(.winkLeft)
                }
                
                if lipsPuckerLeft && !self.lastLipLeftState { self.onGesture?(.lipPuckerRight) }
                if lipsPuckerRight && !self.lastLipRightState { self.onGesture?(.lipPuckerLeft) }
                if smiling && !self.lastSmileState { self.onGesture?(.smile) }

                // Detect sustained eye closure for calibration/snooze triggers
                if leftBlink && rightBlink {
                    if self.eyesClosedStartTime == nil {
                        self.eyesClosedStartTime = CACurrentMediaTime()
                    }
                    if let start = self.eyesClosedStartTime {
                        let elapsed = CACurrentMediaTime() - start
                        if !self.eyesClosedCalibrateTriggered,
                           elapsed >= self.calibrationHoldDuration {
                            self.eyesClosedCalibrateTriggered = true
                            self.onEyesClosedForCalibration?()
                        }
                        if !self.eyesClosedSnoozeTriggered,
                           elapsed >= self.snoozeHoldDuration {
                            self.eyesClosedSnoozeTriggered = true
                            self.onEyesClosedForSnooze?()
                        }
                    }
                } else {
                    self.eyesClosedStartTime = nil
                    self.eyesClosedCalibrateTriggered = false
                    self.eyesClosedSnoozeTriggered = false
                }

                // Update last-state flags
                self.lastLeftBlinkState = leftBlink
                self.lastRightBlinkState = rightBlink
                self.lastMouthOpenState = mouthOpen
                self.lastBrowState = browsRaised
                self.lastLipLeftState = lipsPuckerLeft
                self.lastLipRightState = lipsPuckerRight
                self.lastSmileState = smiling
            }
        }

        private static func gesture(for direction: FaceStatus.Direction, activation: Double, latch: FaceStatus.Direction) -> GestureType? {
            guard activation >= 0.75, direction != .center, direction != latch else {
                return nil
            }
            switch direction {
            case .left: return .lookLeft
            case .right: return .lookRight
            case .up: return .lookUp
            case .down: return .lookDown
            case .center: return nil
            }
        }

        private static func extractYawPitch(from m: simd_float4x4) -> (yaw: Double, pitch: Double) {
            let r02 = Double(m.columns.2.x)
            let r12 = Double(m.columns.2.y)
            let r22 = Double(m.columns.2.z)
            let r00 = Double(m.columns.0.x)
            let r20 = Double(m.columns.0.z)

            let yaw = atan2(r02, r22)
            let pitch = atan2(-r12, sqrt(r02 * r02 + r22 * r22))

            // Silence unused variable warnings while keeping readability above
            _ = r00
            _ = r20
            return (yaw, pitch)
        }

        private func handleDirectionChange(direction: FaceStatus.Direction, activation: Double) {
            let now = CFAbsoluteTimeGetCurrent()
            if direction != .center && activation > 0.2 {
                if direction != lastAnnouncedDirection || (now - lastPlayTime) > soundCooldown {
                    playSound(for: direction)
                    lastAnnouncedDirection = direction
                    lastPlayTime = now
                }
            } else {
                lastAnnouncedDirection = .center
            }
        }
    }
}<|MERGE_RESOLUTION|>--- conflicted
+++ resolved
@@ -16,13 +16,10 @@
 struct AACFaceTrackingView: UIViewRepresentable {
     @Binding var status: FaceStatus
     var onGesture: ((GestureType) -> Void)?
-<<<<<<< HEAD
     var onEyesClosed: (() -> Void)? = nil
-    var eyesClosedDuration: CFTimeInterval = 3.0
-=======
     var onEyesClosedForCalibration: (() -> Void)? = nil
     var onEyesClosedForSnooze: (() -> Void)? = nil
->>>>>>> 35d5e6a0
+    var eyesClosedDuration: CFTimeInterval = 3.0
 
     func makeCoordinator() -> Coordinator {
         let coordinator = Coordinator(status: $status, eyesClosedDuration: eyesClosedDuration)
@@ -52,6 +49,8 @@
         context.coordinator.onGesture = onGesture
         context.coordinator.onEyesClosedForCalibration = onEyesClosedForCalibration
         context.coordinator.onEyesClosedForSnooze = onEyesClosedForSnooze
+                context.coordinator.onEyesClosed = onEyesClosed
+
     }
 
     static func dismantleUIView(_ uiView: ARSCNView, coordinator: Coordinator) {
@@ -84,18 +83,15 @@
         private var lastSmileState = false
         private var directionLatch: FaceStatus.Direction = .center
         private var eyesClosedStartTime: CFAbsoluteTime?
-<<<<<<< HEAD
-        private var eyesClosedTriggered = false
-        private let eyesClosedDuration: CFTimeInterval
-        var onEyesClosed: (() -> Void)?
-=======
         private var eyesClosedCalibrateTriggered = false
         private var eyesClosedSnoozeTriggered = false
         private let calibrationHoldDuration: CFTimeInterval = 2.0
         private let snoozeHoldDuration: CFTimeInterval = 4.0
         var onEyesClosedForCalibration: (() -> Void)?
         var onEyesClosedForSnooze: (() -> Void)?
->>>>>>> 35d5e6a0
+        private var eyesClosedTriggered = false
+        private let eyesClosedDuration: CFTimeInterval
+        var onEyesClosed: (() -> Void)?
 
         init(status: Binding<FaceStatus>, eyesClosedDuration: CFTimeInterval) {
             self._status = status
