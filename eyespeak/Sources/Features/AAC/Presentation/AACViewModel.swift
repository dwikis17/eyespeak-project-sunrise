//
//  AACViewModel.swift
//  eyespeak
//
//  Created by Dwiki on 22/10/25.
//

import Foundation
import Observation
import SwiftData
import SwiftUI

/// Represents a menu action trigger for UI updates
public struct MenuActionTrigger: Equatable {
    public let menu: String
    public let actionId: Int
    public let timestamp: Date

    public init(menu: String, actionId: Int) {
        self.menu = menu
        self.actionId = actionId
        self.timestamp = Date()
    }
}

@Observable
public final class AACViewModel: ObservableObject {
    public let modelContext: ModelContext
    public let dataManager: DataManager
    public let gestureInputManager: GestureInputManager
    private let speechService: SpeechService

    // MARK: - UI State Properties
    public var columns: Int = 5
    public var rows: Int = 5
    public let settings = UserSettings()
    public var currentPage: Int = 0
    public var showingSettings = false
    public var isGestureMode = true
    public var selectedPosition: GridPosition?
    public var faceStatus = FaceStatus()
    public var isCalibrating = false
    public var lastDetectedGesture: GestureType?
    public var recentCombos: [(GestureType, GestureType)] = []

    // Current active menu/tab
    public var currentMenu: Tab = .settings

    // Edit mode for AAC grid
    public var isEditMode = false

    // Swap mode state
    public var isSwapMode = false
    public var firstSwapPosition: GridPosition?
<<<<<<< HEAD
    
    // Snooze mode state
    public var isSnoozed = false
    
=======

    // Edit actions mode for settings
    public var isEditActionsMode = false
    public var editActionsGestures: [UserGesture] = []

>>>>>>> 0a99d195
    // Menu-specific combo storage (for Settings and Keyboard menus)
    // Key: menu name ("settings", "keyboard"), Value: Dictionary of combo -> action ID
    private var menuCombos: [String: [ActionCombo: Int]] = [:]

    // Callback to navigate to settings (needs to be set by parent view)
    public var onNavigateToSettings: (() -> Void)?

    // Callback to navigate to AAC (needs to be set by parent view)
    public var onNavigateToAAC: (() -> Void)?

    // Callback for menu-specific combo matches (Settings, Keyboard)
    public var onMenuComboMatched: ((String, ActionCombo, Int) -> Void)?

    // Published trigger for menu-specific actions (for UI updates)
    public var menuActionTrigger: MenuActionTrigger? = nil

    // MARK: - Manager Access
    public var dataManagerInstance: DataManager { dataManager }
    public var gestureInputManagerInstance: GestureInputManager {
        gestureInputManager
    }

    // MARK: - Computed Properties
    public var positions: [GridPosition] {
        let descriptor = FetchDescriptor<GridPosition>(
            sortBy: [SortDescriptor(\.order)]
        )
        return (try? modelContext.fetch(descriptor)) ?? []
    }

    public var pageSize: Int { rows * columns }
    public var totalPages: Int {
        let count = positions.count
        let size = max(1, pageSize)
        return max(1, (count + size - 1) / size)
    }

    public var currentPagePositions: [GridPosition] {
        guard pageSize > 0 else { return [] }
        let start = currentPage * pageSize
        let end = min(start + pageSize, positions.count)
        if start >= positions.count || start >= end { return [] }
        return Array(positions[start..<end])
    }

    init(
        modelContext: ModelContext,
        dataManager: DataManager,
        gestureInputManager: GestureInputManager,
        speechService: SpeechService
    ) {
        self.modelContext = modelContext
        self.dataManager = dataManager
        self.gestureInputManager = gestureInputManager
        self.speechService = speechService
        setupGestureManager()
    }

    // MARK: - Convenience Initializer for Backward Compatibility
    init(modelContext: ModelContext) {
        self.modelContext = modelContext
        self.dataManager = DataManager(modelContext: modelContext)
        self.gestureInputManager = GestureInputManager()
        self.speechService = SpeechService.shared
        setupGestureManager()
    }

    // MARK: - Setup Methods

    private func setupGestureManager() {
        gestureInputManager.onComboMatchedBySlot = {
            [weak self] combo, slotIndex in
            guard let self = self else { return }

            // Check if we're in a menu that has its own combos (Settings, Keyboard)
            if self.currentMenu == .settings || self.currentMenu == .keyboard {
                let menuName =
                    self.currentMenu == .settings ? "settings" : "keyboard"

                // First check if this is the settings navigation combo (works from any menu)
                if let settingsCombo = self.settings.settingsCombo,
                    combo.firstGesture == settingsCombo.0
                        && combo.secondGesture == settingsCombo.1
                {
                    // Settings combo - navigate bidirectionally
                    print(
                        "✨ Settings navigation combo matched in \(menuName) menu"
                    )
                    if self.currentMenu == .aac {
                        self.onNavigateToSettings?()
                    } else if self.currentMenu == .settings {
                        self.onNavigateToAAC?()
                    }
                    return
                }

                if let decrementTimerCombo = self.settings.decrementTimerCombo,
                    combo.firstGesture == decrementTimerCombo.0
                        && combo.secondGesture == decrementTimerCombo.1
                {
                    print("✨ Decrement Timer combo matched in \(menuName) menu")
                    self.settings.timerSpeed = max(
                        0.5,
                        self.settings.timerSpeed - 1.0
                    )
                    return
                }

                if let incrementTimerCombo = self.settings.incrementTimerCombo,
                    combo.firstGesture == incrementTimerCombo.0
                        && combo.secondGesture == incrementTimerCombo.1
                {
                    print("✨ Increment Timer combo matched in \(menuName) menu")
                    self.settings.timerSpeed = min(
                        5.0,
                        self.settings.timerSpeed + 1.0
                    )
                    return
                }

                // IMPORTANT: Check menuCombos FIRST when in edit actions mode
                // This ensures edit actions combos (like Save) take priority over editLayoutCombo
                // Find the combo in menuCombos by matching the gesture pattern
                if let menuComboMap = self.menuCombos[menuName] {
                    // Search for matching combo by gesture pattern (not by object reference)
                    for (menuCombo, actionId) in menuComboMap {
                        // Match by gesture pattern to avoid invalidated combo references
                        if menuCombo.firstGesture == combo.firstGesture
                            && menuCombo.secondGesture == combo.secondGesture
                        {
                            // Match found in menu-specific combos
                            print(
                                "✨ Menu combo matched: \(combo.name) in \(menuName) menu -> actionId \(actionId)"
                            )

                            // Trigger the callback
                            self.onMenuComboMatched?(
                                menuName,
                                menuCombo,
                                actionId
                            )

                            // Also set the published trigger for UI updates
                            self.menuActionTrigger = MenuActionTrigger(
                                menu: menuName,
                                actionId: actionId
                            )

                            return
                        }
                    }
                }

                // Only check editLayoutCombo if NOT in edit actions mode
                // This prevents conflicts when save combo matches editLayoutCombo
                if !self.isEditActionsMode,
                   let editLayoutCombo = self.settings.editLayoutCombo,
                   combo.firstGesture == editLayoutCombo.0
                    && combo.secondGesture == editLayoutCombo.1
                {
                    print("✨ Edit Layout combo matched in \(menuName) menu")
                    self.toggleEditMode()
                    onNavigateToAAC?()

                    return
                }
                // If no match in menu combos, don't trigger AAC actions
                print("❌ No match found in \(menuName) menu combos")
                return
            }

            // For AAC menu, use the existing handler
            self.handleComboMatched(combo: combo, slotIndex: slotIndex)
        }
    }

    public func setupManagers() {
        // Pull saved grid configuration from settings and size grid to exactly the current layout needs
        rows = settings.gridRows
        columns = settings.gridColumns
        let desired = pageSize
        let current = positions.count
        if current == 0 {
            try? dataManager.initializeGrid(totalPositions: desired)
        } else if current % desired != 0 {
            // Normalize to a whole number of pages of current page size
            let pages = max(1, Int(ceil(Double(current) / Double(desired))))
            try? dataManager.resizeGrid(newTotal: pages * desired)
        }
        if isGestureMode {
            if totalPages > 1 {
                gestureInputManager.setNavigationCombos(
                    prev: settings.navPrevCombo,
                    next: settings.navNextCombo
                )
            } else {
                gestureInputManager.setNavigationCombos(prev: nil, next: nil)
            }
            // Always set settings combo regardless of page count
            gestureInputManager.setSettingsCombo(settings.settingsCombo)
            // Set timing window from settings
            gestureInputManager.setTimingWindow(settings.timerSpeed)
            // Set timer combos (always available)
            gestureInputManager.setDecrementTimerCombo(
                settings.decrementTimerCombo
            )
            gestureInputManager.setIncrementTimerCombo(
                settings.incrementTimerCombo
            )
            print("settings.editLayoutCombo: \(settings.editLayoutCombo)")
            // Only set edit layout combo as priority when in edit mode or Settings menu
            // Otherwise, let it be used normally for card activation
            // if isEditMode || currentMenu == .settings {
            //     gestureInputManager.setEditLayoutCombo(settings.editLayoutCombo)
            // } else {
            //     gestureInputManager.setEditLayoutCombo(nil)
            // }
            // Set swap combo when in edit mode
            if isEditMode {
                gestureInputManager.setSwapCombo(settings.swapCombo)
                gestureInputManager.setChangeColorCombo(
                    settings.changeColorCombo
                )
            } else {
                gestureInputManager.setChangeColorCombo(nil)
                gestureInputManager.setSwapCombo(nil)
            }
            // Always sanitize conflicts if nav combos are configured (even with 1 page)
            sanitizeNavigationComboConflicts()
            gestureInputManager.loadCombosTemplate(
                from: positions,
                pageSize: pageSize
            )
        }
    }

    // MARK: - Gesture Mode Methods

    public func toggleGestureMode() {
        withAnimation {
            isGestureMode.toggle()
            if isGestureMode {
                // Configure navigation priority if there is more than one page
                if totalPages > 1 {
                    gestureInputManager.setNavigationCombos(
                        prev: settings.navPrevCombo,
                        next: settings.navNextCombo
                    )
                } else {
                    gestureInputManager.setNavigationCombos(
                        prev: nil,
                        next: nil
                    )
                }
                // Always set settings combo regardless of page count
                gestureInputManager.setSettingsCombo(settings.settingsCombo)
                // Set timing window from settings
                gestureInputManager.setTimingWindow(settings.timerSpeed)
                // Only set edit layout combo as priority when in edit mode or Settings menu
                // if isEditMode || currentMenu == .settings {
                //     gestureInputManager.setEditLayoutCombo(settings.editLayoutCombo)
                // } else {
                //     gestureInputManager.setEditLayoutCombo(nil)
                // }
                // Set swap and delete combos when in edit mode
                if isEditMode {
                    gestureInputManager.setSwapCombo(settings.swapCombo)
                    gestureInputManager.setDeleteCombo(settings.deleteCombo)
                    gestureInputManager.setChangeColorCombo(
                        settings.changeColorCombo
                    )
                } else {
                    gestureInputManager.setSwapCombo(nil)
                    gestureInputManager.setDeleteCombo(nil)
                    gestureInputManager.setChangeColorCombo(nil)
                }
                // Always sanitize conflicts if nav combos are configured (even with 1 page)
                sanitizeNavigationComboConflicts()
                gestureInputManager.loadCombosTemplate(
                    from: positions,
                    pageSize: pageSize
                )
            } else {
                isCalibrating = false
                gestureInputManager.reset()
                faceStatus.direction = .center
                faceStatus.gazeActivation = 0
                lastDetectedGesture = nil
            }
        }
    }

    public func resetGestureMode() {
        withAnimation {
            isGestureMode = false
            isCalibrating = false
            gestureInputManager.reset()
            faceStatus.direction = .center
            faceStatus.gazeActivation = 0
            lastDetectedGesture = nil
        }
    }

    // MARK: - Face Tracking Methods

    public func handleDetectedGesture(_ gesture: GestureType) {
        guard isGestureMode, !isCalibrating else { return }

        lastDetectedGesture = gesture

        gestureInputManager.registerGesture(gesture)
    }

    public func beginCalibration() {
        guard isGestureMode else { return }
        isCalibrating = true
    }

    public func endCalibration() {
        isCalibrating = false
    }

    public func toggleCalibration() {
        guard isGestureMode else { return }
        if isCalibrating {
            endCalibration()
        } else {
            beginCalibration()
        }
    }
<<<<<<< HEAD
    
    // MARK: - Snooze Methods
    
    public func beginSnooze() {
        guard isGestureMode else { return }
        isSnoozed = true
    }
    
    public func endSnooze() {
        isSnoozed = false
    }
    
    public func toggleSnooze() {
        guard isGestureMode else { return }
        if isSnoozed {
            endSnooze()
        } else {
            beginSnooze()
        }
    }
    
=======

>>>>>>> 0a99d195
    // MARK: - Edit Mode Methods

    public func performSwapAction() {
        // Enter swap mode: lock AAC and wait for second selection
        print("🔄 Swap mode activated - waiting for second card selection")
        if let selectedPosition = selectedPosition {
            withAnimation {
                isSwapMode = true
                firstSwapPosition = selectedPosition
            }
            print("First position selected: \(selectedPosition.order)")
        } else {
            print("⚠️ No position selected for swap")
        }
    }

    private func performSwap(first: GridPosition, second: GridPosition) {
        print(
            "🔄 Swapping cards between positions \(first.order) and \(second.order)"
        )

        // Swap the cards
        let firstCard = first.card
        let secondCard = second.card

        first.card = secondCard
        second.card = firstCard

        // Save changes
        try? modelContext.save()

        // Exit swap mode
        withAnimation {
            isSwapMode = false
            firstSwapPosition = nil
            selectedPosition = second  // Highlight the second position after swap
        }

        print("✅ Swap completed")
        toggleEditMode()

        // Reset selection after a delay
        DispatchQueue.main.asyncAfter(deadline: .now() + 1.0) { [weak self] in
            withAnimation {
                self?.selectedPosition = nil
            }
        }
    }

    public func cancelSwapMode() {
        withAnimation {
            isSwapMode = false
            firstSwapPosition = nil
        }
        print("❌ Swap mode cancelled")
    }

    public func performDeleteAction() {
        // Delete the selected card
        print("🗑️ Delete action triggered")
        if let position = selectedPosition,
            let card = position.card
        {
            // Remove card from position
            position.card = nil
            // Delete the card from database
            deleteCard(card)
            // Clear selection
            withAnimation {
                selectedPosition = nil
            }
            print("✅ Card deleted: \(card.title)")
            self.toggleEditMode()
            resizeGrid(newTotal: positions.count)
        } else {
            print("⚠️ No card selected for deletion")
        }
    }

    public func performChangeColorAction() {
        // Change the color of the selected card
        print("🎨 Change color action triggered")
        let colors: [Color] = [
            .energeticOrange, .oldHulkGreen, .mellowBlue, .widowPurple,
            .charmingYellow,
        ]
        let colorHexes: [String] = [
            "#FE773C", "#2FA553", "#586C9D", "#AD6AE3", "#F6CA33",
        ]

        if let position = selectedPosition,
            let card = position.card
        {
            let currentColor = card.color
            var currentIndex = colors.firstIndex(of: currentColor)
            if currentIndex == nil {
                currentIndex = 0
            }
            let nextIndex = (currentIndex! + 1) % colors.count
            let nextColorHex = colorHexes[nextIndex]
            card.colorHex = nextColorHex
            // Save the changes
            try? modelContext.save()

            withAnimation {
                selectedPosition = nil
            }
            self.toggleEditMode()
        }
    }

    public func toggleEditMode() {
        withAnimation {
            isEditMode.toggle()
            // Update editLayoutCombo priority when edit mode changes
            if isGestureMode {
                if isEditMode {
                    // When entering edit mode, set editLayoutCombo as priority (to allow exit)
                    gestureInputManager.setEditLayoutCombo(
                        settings.editLayoutCombo
                    )
                    // Set swap and delete combos when entering edit mode
                    gestureInputManager.setSwapCombo(settings.swapCombo)
                    gestureInputManager.setDeleteCombo(settings.deleteCombo)
                    gestureInputManager.setChangeColorCombo(
                        settings.changeColorCombo
                    )
                } else {
                    // When exiting edit mode, remove priority so combo can be used normally
                    gestureInputManager.setEditLayoutCombo(nil)
                    // Remove swap and delete combos when exiting edit mode
                    gestureInputManager.setSwapCombo(nil)
                    gestureInputManager.setDeleteCombo(nil)
                    gestureInputManager.setChangeColorCombo(nil)
                    // Clear selection and swap mode when exiting edit mode
                    selectedPosition = nil
                    cancelSwapMode()
                }
                // Reload combos to reflect the change
                if currentMenu == .aac {
                    gestureInputManager.loadCombosTemplate(
                        from: positions,
                        pageSize: pageSize
                    )
                }
            }
        }
    }

    // MARK: - Settings Methods

    public func showSettings() {
        showingSettings = true
    }

    public func hideSettings() {
        showingSettings = false
    }

    public func showComboInfo() {
        // This will be handled by showing an alert or sheet
        // For now, we'll use a simple print statement
        print("Combo Info: Some buttons don't have combos because:")
        print("1. Limited gestures selected during onboarding")
        print("2. Navigation combos reserved for page switching")
        print("3. Unique combos per page to avoid duplicates")
        print("4. Grid size may be larger than available unique combos")
    }

    // MARK: - Grid Methods

    public func setColumns(_ newColumns: Int) {
        columns = newColumns
    }

    /// Ensure that combos are consistent across pages by mirroring
    /// the combo assigned to each slot in the first page to the same
    /// slot index on subsequent pages.
    public func syncCombosAcrossPages(itemsPerPage: Int) {
        guard itemsPerPage > 0 else { return }
        let total = positions.count
        guard total > itemsPerPage else { return }
        let pagesCount = Int(ceil(Double(total) / Double(itemsPerPage)))
        guard pagesCount > 1 else { return }

        for slotIndex in 0..<itemsPerPage {
            let baseIndex = slotIndex
            guard baseIndex < total else { continue }
            let baseCombo = positions[baseIndex].actionCombo

            // Mirror to pages 1...N for the same slot index
            if pagesCount > 1 {
                for page in 1..<pagesCount {
                    let idx = page * itemsPerPage + slotIndex
                    if idx < total {
                        positions[idx].actionCombo = baseCombo
                    }
                }
            }
        }

        try? modelContext.save()

        if isGestureMode {
            gestureInputManager.loadCombosTemplate(
                from: positions,
                pageSize: pageSize
            )
        }
    }

    public func incrementCardUsage(_ card: AACard) {
        try? dataManager.incrementCardUsage(card)
    }

    public func deleteCard(_ card: AACard) {
        try? dataManager.deleteCard(card)
    }

    public func createCard(title: String, imageData: Data?) -> AACard? {
        return try? dataManager.createCard(title: title, imageData: imageData)
    }

    // MARK: - Combo Handling

    private func handleComboMatched(combo: ActionCombo, position: GridPosition)
    {
        print("🎯 Combo matched: \(combo.name) at position \(position.order)")
        recordRecentCombo(combo)

        // Check if we're in swap mode
        if isSwapMode, let firstPosition = firstSwapPosition {
            // This is the second selection for swap
            if firstPosition.id == position.id {
                // Same position selected - cancel swap mode
                cancelSwapMode()
                return
            }

            // Perform the swap
            performSwap(first: firstPosition, second: position)
            return
        }

        // Highlight the matched position
        withAnimation {
            selectedPosition = position
        }

        // In edit mode, don't trigger card action and keep selection persistent
        // But allow swap mode to work
        if isEditMode && !isSwapMode {
            // Selection persists in edit mode for editing actions
            return
        }

        // If in swap mode but no first position, enter swap mode with this position
        if isSwapMode && firstSwapPosition == nil {
            firstSwapPosition = position
            return
        }

        // Trigger card action (only when not in edit mode or swap mode)
        if !isEditMode && !isSwapMode {
            if let card = position.card {
                incrementCardUsage(card)
                speak(text: card.title)
            }

            // Reset highlight after delay
            DispatchQueue.main.asyncAfter(deadline: .now() + 1.0) {
                [weak self] in
                guard let self = self else { return }
                withAnimation {
                    self.selectedPosition = nil
                }
            }
        }
    }

    private func handleComboMatched(combo: ActionCombo, slotIndex: Int) {
        // Special negative indices reserved for navigation from the matcher
        if slotIndex == -1 {
            recordRecentCombo(combo)
            goToNextPage()
            return
        }
        if slotIndex == -2 {
            recordRecentCombo(combo)
            goToPreviousPage()
            return
        }
        if slotIndex == -3 {
            // Settings combo - navigate bidirectionally based on current menu
            recordRecentCombo(combo)
            if currentMenu == .aac {
                // From AAC → navigate to Settings
                onNavigateToSettings?()
            } else if currentMenu == .settings {
                // From Settings → navigate to AAC
                onNavigateToAAC?()
            }
            return
        }
        if slotIndex == -4 {
            // Edit Layout combo - toggle edit mode
            // This only triggers when priority is set (Settings menu or when already in edit mode)
            recordRecentCombo(combo)
            if currentMenu == .settings {
                print("toggleEditMode")
                toggleEditMode()
            }
            return
        }
        if slotIndex == -5 {
            // Swap combo - perform swap action in edit mode
            recordRecentCombo(combo)
            if isEditMode {
                performSwapAction()
            }
            return
        }
        if slotIndex == -6 {
            // Delete combo - perform delete action in edit mode
            recordRecentCombo(combo)
            if isEditMode {
                performDeleteAction()
            }
            return
        }

        if slotIndex == -9 {
            if isEditMode {
                performChangeColorAction()
            }

            return
        }

        let index = currentPage * pageSize + slotIndex
        guard index >= 0, index < positions.count else {
            print("⚠️ Slot index out of bounds for current page: \(slotIndex)")
            return
        }
        // Navigation combos (dynamic based on onboarding selection)
        if let (ng1, ng2) = settings.navNextCombo,
            combo.firstGesture == ng1, combo.secondGesture == ng2
        {
            goToNextPage()
            return
        }
        if let (pg1, pg2) = settings.navPrevCombo,
            combo.firstGesture == pg1, combo.secondGesture == pg2
        {
            goToPreviousPage()
            return
        }
        let position = positions[index]
        handleComboMatched(combo: combo, position: position)
    }

    private func recordRecentCombo(_ combo: ActionCombo) {
        recentCombos.insert((combo.firstGesture, combo.secondGesture), at: 0)
        if recentCombos.count > 3 {
            recentCombos = Array(recentCombos.prefix(3))
        }
    }

    // MARK: - Data Access Methods

    public func fetchAllCards() -> [AACard] {
        return dataManager.fetchAllCards()
    }

    public func fetchAllActionCombos() -> [ActionCombo] {
        return dataManager.fetchAllActionCombos()
    }

    public func fetchAllUserGestures() -> [UserGesture] {
        let gestures = dataManager.fetchAllUserGestures()
        print(gestures.count,"count")
        gestures.forEach { body in
            print(body.gestureType,body.isEnabled,"body")
        }
        return gestures
    }

    // MARK: - Grid Position Methods

    public func assignCardToPosition(_ card: AACard, position: GridPosition) {
        try? dataManager.assignCardToPosition(card, position: position)
        if isGestureMode {
            gestureInputManager.loadCombosTemplate(
                from: positions,
                pageSize: pageSize
            )
        }
    }

    public func assignComboToPosition(
        _ combo: ActionCombo,
        position: GridPosition
    ) {
        // Prevent assigning navigation-priority combos to positions when paging is available
        if totalPages > 1 {
            if let n = settings.navNextCombo,
                combo.firstGesture == n.0 && combo.secondGesture == n.1
            {
                print(
                    "⛔️ Not assigning navigation NEXT combo to a grid position"
                )
                return
            }
            if let p = settings.navPrevCombo,
                combo.firstGesture == p.0 && combo.secondGesture == p.1
            {
                print(
                    "⛔️ Not assigning navigation PREV combo to a grid position"
                )
                return
            }
        }
        try? dataManager.assignComboToPosition(combo, position: position)
        if isGestureMode {
            gestureInputManager.loadCombosTemplate(
                from: positions,
                pageSize: pageSize
            )
        }
    }

    public func fetchPosition(at index: Int) -> GridPosition? {
        return dataManager.fetchPosition(at: index)
    }

    public func resizeGrid(newTotal: Int) {
        try? dataManager.resizeGrid(newTotal: newTotal)
        currentPage = min(currentPage, max(0, totalPages - 1))
        if isGestureMode {
            if totalPages > 1 {
                gestureInputManager.setNavigationCombos(
                    prev: settings.navPrevCombo,
                    next: settings.navNextCombo
                )
            } else {
                gestureInputManager.setNavigationCombos(prev: nil, next: nil)
            }
            // Always set settings combo regardless of page count
            gestureInputManager.setSettingsCombo(settings.settingsCombo)
            // Set timing window from settings
            gestureInputManager.setTimingWindow(settings.timerSpeed)
            // Set timer combos (always available)
            gestureInputManager.setDecrementTimerCombo(
                settings.decrementTimerCombo
            )
            gestureInputManager.setIncrementTimerCombo(
                settings.incrementTimerCombo
            )
            // Only set edit layout combo as priority when in edit mode or Settings menu
            if isEditMode || currentMenu == .settings {
                gestureInputManager.setEditLayoutCombo(settings.editLayoutCombo)
            } else {
                gestureInputManager.setEditLayoutCombo(nil)
            }
            // Set swap and delete combos when in edit mode
            if isEditMode {
                gestureInputManager.setSwapCombo(settings.swapCombo)
                gestureInputManager.setDeleteCombo(settings.deleteCombo)
                gestureInputManager.setChangeColorCombo(
                    settings.changeColorCombo
                )
            } else {
                gestureInputManager.setSwapCombo(nil)
                gestureInputManager.setDeleteCombo(nil)
                gestureInputManager.setChangeColorCombo(nil)
            }
            // Always sanitize conflicts if nav combos are configured (even with 1 page)
            sanitizeNavigationComboConflicts()
            gestureInputManager.loadCombosTemplate(
                from: positions,
                pageSize: pageSize
            )
        }

    }

    // MARK: - Conflict Sanitization
    /// Replace any grid `ActionCombo` that equals a navigation combo.
    /// Ensures first page stays actionable and avoids duplicate combos on that page when possible.
    /// Runs even with 1 page if navigation combos are configured to prevent conflicts.
    private func sanitizeNavigationComboConflicts() {
        let navNext = settings.navNextCombo
        let navPrev = settings.navPrevCombo
        let settingsCombo = settings.settingsCombo
        let editLayoutCombo = settings.editLayoutCombo
        let swapCombo = settings.swapCombo
        let changeColorCombo = settings.changeColorCombo
        let deleteCombo = settings.deleteCombo
        let decrementTimerCombo = settings.decrementTimerCombo
        let incrementTimerCombo = settings.incrementTimerCombo
        // Only sanitize if priority combos are actually configured
        guard
            navNext != nil || navPrev != nil || settingsCombo != nil
                || editLayoutCombo != nil || swapCombo != nil
                || deleteCombo != nil || decrementTimerCombo != nil
                || incrementTimerCombo != nil || changeColorCombo != nil
        else { return }

        func isNavCombo(_ c: ActionCombo) -> Bool {
            if let n = navNext, c.firstGesture == n.0 && c.secondGesture == n.1
            {
                return true
            }
            if let p = navPrev, c.firstGesture == p.0 && c.secondGesture == p.1
            {
                return true
            }
            if let s = settingsCombo,
                c.firstGesture == s.0 && c.secondGesture == s.1
            {
                return true
            }
            if let e = editLayoutCombo,
                c.firstGesture == e.0 && c.secondGesture == e.1
            {
                return true
            }
            if let sw = swapCombo,
                c.firstGesture == sw.0 && c.secondGesture == sw.1
            {
                return true
            }
            if let d = deleteCombo,
                c.firstGesture == d.0 && c.secondGesture == d.1
            {
                return true
            }
            if let dt = decrementTimerCombo,
                c.firstGesture == dt.0 && c.secondGesture == dt.1
            {
                return true
            }
            if let it = incrementTimerCombo,
                c.firstGesture == it.0 && c.secondGesture == it.1
            {
                return true
            }
            if let cc = changeColorCombo,
                c.firstGesture == cc.0 && c.secondGesture == cc.1
            {
                return true
            }
            return false
        }

        let allCombos = fetchAllActionCombos()
        var candidates = allCombos.filter { !isNavCombo($0) }

        // 1. Fix first page: assign safe, unique combos per slot
        var usedFirstPage = Set<String>()
        let firstPageEnd = min(pageSize, positions.count)
        if firstPageEnd > 0 {
            // First pass: collect all existing non-nav combos already on the first page
            for i in 0..<firstPageEnd {
                if let c = positions[i].actionCombo, !isNavCombo(c) {
                    let key =
                        "\(c.firstGesture.rawValue)|\(c.secondGesture.rawValue)"
                    usedFirstPage.insert(key)
                }
            }

            // Second pass: replace nav combos with unique safe combos
            for i in 0..<firstPageEnd {
                let slotCombo = positions[i].actionCombo
                if let c = slotCombo, isNavCombo(c) {
                    // Replace nav combo with first unused safe combo that's not already assigned
                    if let replacement = candidates.first(where: { cand in
                        let key =
                            "\(cand.firstGesture.rawValue)|\(cand.secondGesture.rawValue)"
                        return !usedFirstPage.contains(key)
                    }) {
                        positions[i].actionCombo = replacement
                        let key =
                            "\(replacement.firstGesture.rawValue)|\(replacement.secondGesture.rawValue)"
                        usedFirstPage.insert(key)
                    } else {
                        // No available combo, clear it
                        positions[i].actionCombo = nil
                    }
                }
            }
        }
        // 2. Mirror combos from first page to every other page slot (if not navigation combo)
        // Only mirror if there are multiple pages
        if totalPages > 1 {
            let pageCount = totalPages
            for slotIdx in 0..<firstPageEnd {
                let comboToMirror = positions[slotIdx].actionCombo
                // Never mirror if it's a navigation combo or nil
                if let c = comboToMirror, !isNavCombo(c) {
                    for page in 1..<pageCount {
                        let idx = page * pageSize + slotIdx
                        if idx < positions.count {
                            positions[idx].actionCombo = c
                        }
                    }
                } else {
                    // If nil or nav combo, clear the slot on other pages
                    for page in 1..<pageCount {
                        let idx = page * pageSize + slotIdx
                        if idx < positions.count {
                            positions[idx].actionCombo = nil
                        }
                    }
                }
            }
        }
        try? modelContext.save()
    }

    // MARK: - Card Interaction Methods

    public func handleCardTap(for card: AACard) {
        // Increment usage
        incrementCardUsage(card)

        // Speak the card title
        speak(text: card.title)

        // You could also add haptic feedback here
        // let impactFeedback = UIImpactFeedbackGenerator(style: .medium)
        // impactFeedback.impactOccurred()
    }

    // MARK: - Paging Methods
    public func goToNextPage() {
        guard currentPage + 1 < totalPages else { return }
        withAnimation { currentPage += 1 }
    }

    public func goToPreviousPage() {
        guard currentPage > 0 else { return }
        withAnimation { currentPage -= 1 }
    }

    // MARK: - Speech Helpers

    private func speak(text: String, language: String? = nil) {
        speechService.speak(text, language: language)
    }

    public func speakSentence(_ text: String, language: String? = nil) {
        speak(text: text, language: language)
    }

    // MARK: - Menu-Specific Combo Management

    /// Set the current active menu and reload combos accordingly
    public func setCurrentMenu(_ menu: Tab) {
        currentMenu = menu
        reloadCombosForCurrentMenu()
    }

    /// Reload combos based on the current menu
    public func reloadCombosForCurrentMenu() {
        guard isGestureMode else { return }

        switch currentMenu {
        case .aac:
            // Load AAC combos from grid positions (these are stored in the database)
            // Make sure we're using the actual positions, not temporary ones
            if totalPages > 1 {
                gestureInputManager.setNavigationCombos(
                    prev: settings.navPrevCombo,
                    next: settings.navNextCombo
                )
            } else {
                gestureInputManager.setNavigationCombos(prev: nil, next: nil)
            }
            gestureInputManager.setSettingsCombo(settings.settingsCombo)
            // Set timing window from settings
            gestureInputManager.setTimingWindow(settings.timerSpeed)
            // Set timer combos (always available)
            gestureInputManager.setDecrementTimerCombo(
                settings.decrementTimerCombo
            )
            gestureInputManager.setIncrementTimerCombo(
                settings.incrementTimerCombo
            )
            // Only set editLayoutCombo as priority when in edit mode (to allow exit)
            // Otherwise, let it be used normally for card activation
            if isEditMode {
                gestureInputManager.setEditLayoutCombo(settings.editLayoutCombo)
            } else {
                gestureInputManager.setEditLayoutCombo(nil)
            }
            // Set swap and delete combos when in edit mode
            if isEditMode {
                gestureInputManager.setSwapCombo(settings.swapCombo)
                gestureInputManager.setDeleteCombo(settings.deleteCombo)
                gestureInputManager.setChangeColorCombo(
                    settings.changeColorCombo
                )
            } else {
                gestureInputManager.setSwapCombo(nil)
                gestureInputManager.setDeleteCombo(nil)
                gestureInputManager.setChangeColorCombo(nil)
            }
            // Use the actual positions from the database - this is a computed property that fetches fresh
            gestureInputManager.loadCombosTemplate(
                from: positions,
                pageSize: pageSize
            )

        case .settings, .keyboard:
            // Load menu-specific combos (stored in memory, separate from database positions)
            let menuName = currentMenu == .settings ? "settings" : "keyboard"
            let menuComboMap = menuCombos[menuName] ?? [:]

            // Convert menu combos directly to the format GestureInputManager expects
            // We'll create a custom loading method to avoid creating temporary GridPosition objects
            // that might interfere with the database
            gestureInputManager.setNavigationCombos(prev: nil, next: nil)
            gestureInputManager.setSettingsCombo(settings.settingsCombo)
            // Set timing window from settings
            gestureInputManager.setTimingWindow(settings.timerSpeed)
            // Set timer combos (always available)
            gestureInputManager.setDecrementTimerCombo(
                settings.decrementTimerCombo
            )
            gestureInputManager.setIncrementTimerCombo(
                settings.incrementTimerCombo
            )
            // In Settings menu, always allow editLayoutCombo to work (unless in edit actions mode)
            if !isEditActionsMode {
                gestureInputManager.setEditLayoutCombo(settings.editLayoutCombo)
            } else {
                gestureInputManager.setEditLayoutCombo(nil)
            }

            // Load menu combos directly without creating temporary positions
            gestureInputManager.loadMenuCombos(menuComboMap)

        case .eyeTrackingAccessible, .eyeTrackingSimple:
            // Legacy tabs use AAC
            setCurrentMenu(.aac)
        }
    }

    /// Assign a combo to a menu-specific action (Settings, Keyboard)
    /// Uses gesture pattern matching instead of object reference to avoid invalidated combo issues
    public func assignComboToMenu(
        _ combo: ActionCombo,
        menu: Tab,
        actionId: Int
    ) {
        let menuName: String
        switch menu {
        case .settings:
            menuName = "settings"
        case .keyboard:
            menuName = "keyboard"
        default:
            print(
                "⚠️ Cannot assign combo to menu \(menu). Only .settings and .keyboard are supported."
            )
            return
        }

        if menuCombos[menuName] == nil {
            menuCombos[menuName] = [:]
        }

        // Remove any existing combo with the same gesture pattern first
        // This prevents duplicate entries when regenerating
        menuCombos[menuName] = menuCombos[menuName]?.filter { existingCombo, _ in
            !(existingCombo.firstGesture == combo.firstGesture &&
              existingCombo.secondGesture == combo.secondGesture)
        } ?? [:]

        // Store by object reference (will be matched by gesture pattern in handler)
        menuCombos[menuName]?[combo] = actionId
        print(
            "✅ Assigned combo \(combo.name) (\(combo.firstGesture.rawValue) + \(combo.secondGesture.rawValue)) to \(menuName) menu action \(actionId)"
        )

        // Reload combos if this is the current menu
        if currentMenu == menu {
            reloadCombosForCurrentMenu()
        }
    }

    /// Get combos for a specific menu
    public func getCombosForMenu(_ menu: Tab) -> [ActionCombo: Int] {
        let menuName: String
        switch menu {
        case .settings:
            menuName = "settings"
        case .keyboard:
            menuName = "keyboard"
        default:
            return [:]
        }

        return menuCombos[menuName] ?? [:]
    }

    // MARK: - Edit Actions Combo Management

    /// Generate combos for edit actions mode
    /// Action IDs: 0 = Edit Actions, 1-12 = gesture toggles, 13 = Cancel, 14 = Save
    /// Excludes priority combos used in InformationView (settings, delete, swap, changeColor, editLayout, timer combos, nav combos)
    public func generateEditActionsCombos() {
        // Get all available combos
        let allCombos = fetchAllActionCombos()
        guard !allCombos.isEmpty else {
            print("⚠️ No combos available for edit actions")
            return
        }

        // Get priority combos that should NOT be used for edit actions
        let navNext = settings.navNextCombo
        let navPrev = settings.navPrevCombo
        let settingsCombo = settings.settingsCombo
        let editLayoutCombo = settings.editLayoutCombo
        let swapCombo = settings.swapCombo
        let deleteCombo = settings.deleteCombo
        let changeColorCombo = settings.changeColorCombo
        let decrementTimerCombo = settings.decrementTimerCombo
        let incrementTimerCombo = settings.incrementTimerCombo

        // Filter out priority combos to avoid conflicts with InformationView
        let availableCombos = allCombos.filter { combo in
            let isNavNext = navNext != nil && combo.firstGesture == navNext!.0 && combo.secondGesture == navNext!.1
            let isNavPrev = navPrev != nil && combo.firstGesture == navPrev!.0 && combo.secondGesture == navPrev!.1
            let isSettings = settingsCombo != nil && combo.firstGesture == settingsCombo!.0 && combo.secondGesture == settingsCombo!.1
            let isEditLayout = editLayoutCombo != nil && combo.firstGesture == editLayoutCombo!.0 && combo.secondGesture == editLayoutCombo!.1
            let isSwap = swapCombo != nil && combo.firstGesture == swapCombo!.0 && combo.secondGesture == swapCombo!.1
            let isDelete = deleteCombo != nil && combo.firstGesture == deleteCombo!.0 && combo.secondGesture == deleteCombo!.1
            let isChangeColor = changeColorCombo != nil && combo.firstGesture == changeColorCombo!.0 && combo.secondGesture == changeColorCombo!.1
            let isDecrementTimer = decrementTimerCombo != nil && combo.firstGesture == decrementTimerCombo!.0 && combo.secondGesture == decrementTimerCombo!.1
            let isIncrementTimer = incrementTimerCombo != nil && combo.firstGesture == incrementTimerCombo!.0 && combo.secondGesture == incrementTimerCombo!.1
            
            return !isNavNext && !isNavPrev && !isSettings && !isEditLayout && !isSwap && !isDelete && !isChangeColor && !isDecrementTimer && !isIncrementTimer
        }

        guard !availableCombos.isEmpty else {
            print("⚠️ No available combos after filtering priority combos")
            return
        }

        // Clear existing settings menu combos
        menuCombos["settings"] = [:]

        var comboIndex = 0
        let maxCombos = availableCombos.count

        // Action ID 0: Edit Actions (to enter edit mode)
        if comboIndex < maxCombos {
            let combo = availableCombos[comboIndex]
            assignComboToMenu(combo, menu: .settings, actionId: 0)
            comboIndex += 1
        }

        // Action IDs 1-12: Gesture toggles (one per gesture)
        let gestures = fetchAllUserGestures().sorted { $0.order < $1.order }
        for (index, _) in gestures.enumerated() {
            if comboIndex < maxCombos {
                let combo = availableCombos[comboIndex]
                assignComboToMenu(combo, menu: .settings, actionId: index + 1)
                comboIndex += 1
            }
        }

        // Action ID 13: Cancel
        if comboIndex < maxCombos {
            let combo = availableCombos[comboIndex]
            assignComboToMenu(combo, menu: .settings, actionId: 13)
            comboIndex += 1
        }

        // Action ID 14: Save
        if comboIndex < maxCombos {
            let combo = availableCombos[comboIndex]
            assignComboToMenu(combo, menu: .settings, actionId: 14)
        }

        print("✅ Generated edit actions combos (excluded \(allCombos.count - availableCombos.count) priority combos)")
    }

    /// Regenerate combos after saving gesture changes
    public func regenerateCombosForEditActions() {
        // Regenerate all combos based on enabled gestures (similar to onboarding)
        let enabledDescriptor = FetchDescriptor<UserGesture>(
            predicate: #Predicate { $0.isEnabled == true }
        )
        let enabled = (try? modelContext.fetch(enabledDescriptor)) ?? []

        let selected = Set(enabled.map { $0.gestureType })
        let supportedSelected: [GestureType] = Array(selected)

        guard !supportedSelected.isEmpty else { return }

        // Dynamically resize grid based on enabled gestures (mirrors onboarding logic).
        let gestureCount = supportedSelected.count
        let desiredDimensions: (rows: Int, columns: Int)
        if gestureCount >= 7 {
            desiredDimensions = (5, 5)
        } else if gestureCount >= 5 {
            desiredDimensions = (4, 4)
        } else {
            desiredDimensions = (3, 3)
        }

        let desiredRows = desiredDimensions.rows
        let desiredColumns = desiredDimensions.columns
        let desiredPageSize = max(1, desiredRows * desiredColumns)

        if rows != desiredRows || columns != desiredColumns {
            rows = desiredRows
            columns = desiredColumns
        }

        if settings.gridRows != desiredRows {
            settings.gridRows = desiredRows
        }
        if settings.gridColumns != desiredColumns {
            settings.gridColumns = desiredColumns
        }

        let positionDescriptor = FetchDescriptor<GridPosition>(
            sortBy: [SortDescriptor(\.order)]
        )
        let existingPositions = (try? modelContext.fetch(positionDescriptor)) ?? []
        let pageCount = max(
            1,
            Int(
                ceil(
                    Double(existingPositions.count)
                        / Double(desiredPageSize)
                )
            )
        )
        let newTotalPositions = pageCount * desiredPageSize
        if existingPositions.count != newTotalPositions {
            try? dataManager.resizeGrid(newTotal: newTotalPositions)
        }
        let currentPositions = (
            (try? modelContext.fetch(positionDescriptor))
                ?? []
        )

        // Clear current grid combo references to avoid invalidated objects.
        if !currentPositions.isEmpty {
            for position in currentPositions {
                position.actionCombo = nil
            }
            try? modelContext.save()
        }

        // Clear menu combos BEFORE deleting old combos to avoid invalidated references
        menuCombos["settings"] = [:]

        // Delete existing combos
        let existingCombos = (try? modelContext.fetch(FetchDescriptor<ActionCombo>())) ?? []
        for combo in existingCombos { modelContext.delete(combo) }
        try? modelContext.save()

        // Build new combos
        func makeName(_ a: GestureType, _ b: GestureType) -> String {
            "\(a.rawValue) + \(b.rawValue)"
        }
        var combos: [ActionCombo] = []

        // Prioritize navigation pairs
        if supportedSelected.contains(.lookLeft) && supportedSelected.contains(.lookRight) {
            combos.append(
                ActionCombo(
                    name: makeName(.lookLeft, .lookRight),
                    firstGesture: .lookLeft,
                    secondGesture: .lookRight
                )
            )
            combos.append(
                ActionCombo(
                    name: makeName(.lookRight, .lookLeft),
                    firstGesture: .lookRight,
                    secondGesture: .lookLeft
                )
            )
        }
        if supportedSelected.contains(.lookUp) && supportedSelected.contains(.lookDown) {
            combos.append(
                ActionCombo(
                    name: makeName(.lookUp, .lookDown),
                    firstGesture: .lookUp,
                    secondGesture: .lookDown
                )
            )
            combos.append(
                ActionCombo(
                    name: makeName(.lookDown, .lookUp),
                    firstGesture: .lookDown,
                    secondGesture: .lookUp
                )
            )
        }

        // Fill remaining ordered pairs
        for first in supportedSelected {
            for second in supportedSelected where first != second {
                if combos.contains(where: {
                    $0.firstGesture == first && $0.secondGesture == second
                }) {
                    continue
                }
                combos.append(
                    ActionCombo(
                        name: makeName(first, second),
                        firstGesture: first,
                        secondGesture: second
                    )
                )
            }
        }

        // Insert combos
        for combo in combos { modelContext.insert(combo) }
        try? modelContext.save()

        func comboKey(_ first: GestureType, _ second: GestureType) -> String {
            "\(first.rawValue)|\(second.rawValue)"
        }
        func comboKey(_ pair: (GestureType, GestureType)) -> String {
            comboKey(pair.0, pair.1)
        }

        // Determine priority combos similar to onboarding flow.
        var navNext: (GestureType, GestureType)?
        var navPrev: (GestureType, GestureType)?
        if supportedSelected.contains(.lookLeft) && supportedSelected.contains(.lookRight) {
            navNext = (.lookLeft, .lookRight)
            navPrev = (.lookRight, .lookLeft)
        } else if supportedSelected.contains(.lookUp) && supportedSelected.contains(.lookDown) {
            navNext = (.lookUp, .lookDown)
            navPrev = (.lookDown, .lookUp)
        }
        if navNext == nil, let c = combos.first {
            navNext = (c.firstGesture, c.secondGesture)
        }
        if navPrev == nil, let c = combos.dropFirst().first {
            navPrev = (c.firstGesture, c.secondGesture)
        }

        settings.navNextCombo = navNext
        settings.navPrevCombo = navPrev

        var reservedPairs = Set<String>()
        if let navNext { reservedPairs.insert(comboKey(navNext)) }
        if let navPrev { reservedPairs.insert(comboKey(navPrev)) }

        func nextPriorityCombo() -> (GestureType, GestureType)? {
            for combo in combos {
                let pair = (combo.firstGesture, combo.secondGesture)
                let key = comboKey(pair)
                if !reservedPairs.contains(key) {
                    reservedPairs.insert(key)
                    return pair
                }
            }
            return nil
        }

        settings.settingsCombo = nextPriorityCombo()
        settings.editLayoutCombo = nextPriorityCombo()
        settings.swapCombo = nextPriorityCombo()
        settings.deleteCombo = nextPriorityCombo()
        settings.decrementTimerCombo = nextPriorityCombo()
        settings.incrementTimerCombo = nextPriorityCombo()
        settings.changeColorCombo = nextPriorityCombo()

        // Assign remaining combos to grid positions (per-slot template replicated across pages).
        let assignmentOrder = combos.filter { combo in
            let key = comboKey(combo.firstGesture, combo.secondGesture)
            return !reservedPairs.contains(key)
        }

        if !currentPositions.isEmpty {
            let itemsPerPage = max(1, pageSize)
            for (index, position) in currentPositions.enumerated() {
                let slotIndex = index % itemsPerPage
                if slotIndex < assignmentOrder.count {
                    position.actionCombo = assignmentOrder[slotIndex]
                } else {
                    position.actionCombo = nil
                }
            }
            try? modelContext.save()
        }

        // keep AAC grid inputs in sync immediately
        sanitizeNavigationComboConflicts()
        if isGestureMode {
            gestureInputManager.loadCombosTemplate(
                from: positions,
                pageSize: pageSize
            )
        }

        // Small delay to ensure SwiftData has fully processed the deletions/insertions
        // This helps avoid accessing invalidated combos
        DispatchQueue.main.async { [weak self] in
            guard let self = self else { return }
            // Regenerate edit actions combos with new combos (this will rebuild menuCombos)
            self.generateEditActionsCombos()

            self.sanitizeNavigationComboConflicts()
            if self.isGestureMode {
                self.gestureInputManager.loadCombosTemplate(
                    from: self.positions,
                    pageSize: self.pageSize
                )
            }

            // Reload combos for current menu
            self.reloadCombosForCurrentMenu()
        }
    }
}<|MERGE_RESOLUTION|>--- conflicted
+++ resolved
@@ -52,18 +52,14 @@
     // Swap mode state
     public var isSwapMode = false
     public var firstSwapPosition: GridPosition?
-<<<<<<< HEAD
+
+    // Edit actions mode for settings
+    public var isEditActionsMode = false
+    public var editActionsGestures: [UserGesture] = []
     
     // Snooze mode state
     public var isSnoozed = false
-    
-=======
-
-    // Edit actions mode for settings
-    public var isEditActionsMode = false
-    public var editActionsGestures: [UserGesture] = []
-
->>>>>>> 0a99d195
+
     // Menu-specific combo storage (for Settings and Keyboard menus)
     // Key: menu name ("settings", "keyboard"), Value: Dictionary of combo -> action ID
     private var menuCombos: [String: [ActionCombo: Int]] = [:]
@@ -394,7 +390,6 @@
             beginCalibration()
         }
     }
-<<<<<<< HEAD
     
     // MARK: - Snooze Methods
     
@@ -415,10 +410,7 @@
             beginSnooze()
         }
     }
-    
-=======
-
->>>>>>> 0a99d195
+
     // MARK: - Edit Mode Methods
 
     public func performSwapAction() {
