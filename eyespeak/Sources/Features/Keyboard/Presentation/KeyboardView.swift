--- conflicted
+++ resolved
@@ -8,1377 +8,6 @@
 //
 
 import SwiftUI
-<<<<<<< HEAD
-import UIKit
-import Combine
-// FoundationModels types are imported in SentencePredictionService.swift
-
-// MARK: - Inline TextField with Prediction
-
-struct InlineTextFieldWithPrediction: View {
-    @Binding var text: String
-    let prediction: String
-    let onAcceptPrediction: () -> Void
-    @State private var textFieldHeight: CGFloat = 60
-    
-    var body: some View {
-        ZStack(alignment: .topLeading) {
-            // Background
-            RoundedRectangle(cornerRadius: 12)
-                .fill(Color(.systemBackground))
-                .shadow(color: .black.opacity(0.1), radius: 2, x: 0, y: 1)
-            
-            // Main text field
-            TextField("Start typing here...", text: $text, axis: .vertical)
-                .font(.system(size: 24))
-                .padding(20)
-                .lineLimit(10...20)
-                .background(Color.clear)
-            
-            // Prediction overlay - only show when there's both text and prediction
-            if !prediction.isEmpty && !text.isEmpty {
-                HStack(alignment: .top, spacing: 0) {
-                    // Invisible text to align prediction properly
-                    Text(text)
-                        .font(.system(size: 24))
-                        .opacity(0)
-                    
-                    // Actual prediction text
-                    Text(prediction)
-                        .font(.system(size: 24))
-                        .foregroundColor(.secondary.opacity(0.6))
-                        .multilineTextAlignment(.leading)
-                        .allowsHitTesting(false)
-                    
-                    Spacer(minLength: 0)
-                }
-                .padding(20)
-            }
-        }
-        .onTapGesture(count: 2) {
-            // Double tap to accept prediction
-            if !prediction.isEmpty {
-                onAcceptPrediction()
-            }
-        }
-    }
-}
-
-// MARK: - Keyboard Components
-
-struct KeyboardRowView: View {
-    let keys: [String]
-    let onKeyTap: (String) -> Void
-    let highlightedIndex: Int?
-    // New: per-key combo display and assignment
-    let comboForKey: (String) -> ActionCombo?
-    let onAssignCombo: (String) -> Void
-
-    var body: some View {
-        HStack(spacing: 12) {
-            ForEach(Array(keys.enumerated()), id: \.element) { index, key in
-                KeyButton(
-                    key: key,
-                    action: { onKeyTap(key) },
-                    isHighlighted: highlightedIndex == index,
-                    assignedCombo: comboForKey(key),
-                    onAssignCombo: { onAssignCombo(key) }
-                )
-            }
-        }
-        .frame(height: 70)
-    }
-}
-
-struct KeyButton: View {
-    let key: String
-    let action: () -> Void
-    let isHighlighted: Bool
-    // New: show assigned combo + allow assignment
-    let assignedCombo: ActionCombo?
-    let onAssignCombo: (() -> Void)?
-
-    var body: some View {
-        Button(action: action) {
-            ZStack(alignment: .top) {
-                Text(key)
-                    .font(.system(size: 24, weight: .medium))
-                    .frame(minWidth: 60, minHeight: 60)
-                    .frame(maxWidth: .infinity, maxHeight: .infinity)
-                    .background(isHighlighted ? Color.accentColor.opacity(0.25) : Color(.systemGray4))
-                    .overlay(
-                        RoundedRectangle(cornerRadius: 8)
-                            .stroke(isHighlighted ? Color.accentColor : Color.clear, lineWidth: 3)
-                    )
-                    .cornerRadius(8)
-                // New: combo badge
-                if let combo = assignedCombo {
-                    ComboBadgeView(combo: combo)
-                        .padding(6)
-                }
-            }
-        }
-        .contextMenu {
-            Button("Assign combo") { onAssignCombo?() }
-        }
-    }
-}
-
-struct ComboBadgeView: View {
-    let combo: ActionCombo
-    var body: some View {
-        HStack(spacing: 6) {
-            Image(systemName: combo.firstGesture.iconName)
-            Image(systemName: "arrow.left.and.right").font(.caption2)
-            Image(systemName: combo.secondGesture.iconName)
-        }
-        .font(.caption)
-        .foregroundColor(.accentColor)
-        .padding(.vertical, 4)
-        .padding(.horizontal, 8)
-        .background(
-            RoundedRectangle(cornerRadius: 10)
-                .stroke(Color.accentColor.opacity(0.7), lineWidth: 1)
-                .background(Color.white.opacity(0.9).cornerRadius(10))
-        )
-    }
-}
-
-struct SentencePredictionRowView: View {
-    let predictions: [String]
-    let onTap: (String) -> Void
-    let highlightedIndex: Int?
-    let comboForIndex: (Int) -> ActionCombo?
-    let onAssignComboIndex: (Int) -> Void
-    
-    var body: some View {
-        ScrollView(.horizontal, showsIndicators: false) {
-            HStack(spacing: 12) {
-                ForEach(Array(predictions.enumerated()), id: \.element) { index, prediction in
-                    Button(action: { onTap(prediction) }) {
-                        ZStack(alignment: .topLeading) {
-                            VStack(spacing: 4) {
-                                HStack {
-                                    Image(systemName: "wand.and.stars")
-                                        .font(.system(size: 14))
-                                        .foregroundColor(.secondary)
-                                    Text(prediction)
-                                        .font(.system(size: 16, weight: .medium))
-                                        .lineLimit(2)
-                                        .multilineTextAlignment(.leading)
-                                }
-                                .padding(.horizontal, 16)
-                                .padding(.vertical, 10)
-                                .background(
-                                    RoundedRectangle(cornerRadius: 16)
-                                        .fill(highlightedIndex == index ? Color.accentColor.opacity(0.2) : Color(.systemGray5))
-                                        .overlay(
-                                            RoundedRectangle(cornerRadius: 16)
-                                                .stroke(highlightedIndex == index ? Color.accentColor : Color.clear, lineWidth: 2)
-                                        )
-                                )
-                                
-                                Circle()
-                                    .fill(highlightedIndex == index ? Color.accentColor : Color.clear)
-                                    .frame(width: 6, height: 6)
-                            }
-                            if let combo = comboForIndex(index) {
-                                ComboBadgeView(combo: combo)
-                                    .padding(6)
-                            }
-                        }
-                    }
-                    .contextMenu {
-                        Button("Assign combo") { onAssignComboIndex(index) }
-                    }
-                    .foregroundColor(.primary)
-                }
-            }
-            .padding(.horizontal, 20)
-        }
-        .frame(height: 70)
-    }
-}
-
-struct SuggestionRowView: View {
-    let suggestions: [String]
-    let onTap: (String) -> Void
-    let highlightedIndex: Int?
-    let comboForIndex: (Int) -> ActionCombo?
-    let onAssignComboIndex: (Int) -> Void
-    
-    var body: some View {
-        ScrollView(.horizontal, showsIndicators: false) {
-            HStack(spacing: 16) {
-                ForEach(Array(suggestions.enumerated()), id: \.element) { index, suggestion in
-                    Button(action: { onTap(suggestion) }) {
-                        ZStack(alignment: .topLeading) {
-                            VStack(spacing: 6) {
-                                Text(suggestion)
-                                    .font(.system(size: 18, weight: .medium))
-                                    .padding(.horizontal, 20)
-                                    .padding(.vertical, 12)
-                                    .background(Color(.systemGray5))
-                                    .overlay(
-                                        RoundedRectangle(cornerRadius: 20)
-                                            .stroke(highlightedIndex == index ? Color.accentColor : Color.clear, lineWidth: 3)
-                                    )
-                                    .cornerRadius(20)
-                                Circle()
-                                    .fill(highlightedIndex == index ? Color.accentColor : Color.clear)
-                                    .frame(width: 8, height: 8)
-                            }
-                            if let combo = comboForIndex(index) {
-                                ComboBadgeView(combo: combo)
-                                    .padding(6)
-                            }
-                        }
-                    }
-                    .contextMenu {
-                        Button("Assign combo") { onAssignComboIndex(index) }
-                    }
-                }
-            }
-            .padding(.horizontal, 20)
-        }
-        .frame(height: 70)
-    }
-}
-
-struct CapsLockKeyView: View {
-    @Binding var isOn: Bool
-    let assignedCombo: ActionCombo?
-    let onAssignCombo: (() -> Void)?
-    
-    init(isOn: Binding<Bool>, assignedCombo: ActionCombo? = nil, onAssignCombo: (() -> Void)? = nil) {
-        self._isOn = isOn
-        self.assignedCombo = assignedCombo
-        self.onAssignCombo = onAssignCombo
-    }
-    
-    var body: some View {
-        Button(action: {
-            isOn.toggle()
-        }) {
-            ZStack(alignment: .top) {
-                Image(systemName: isOn ? "capslock.fill" : "capslock")
-                    .font(.system(size: 24))
-                    .frame(width: 80, height: 60)
-                    .background(isOn ? Color.accentColor.opacity(0.2) : Color(.systemGray4))
-                    .overlay(
-                        RoundedRectangle(cornerRadius: 8)
-                            .stroke(isOn ? Color.accentColor : Color.clear, lineWidth: 2)
-                    )
-                    .cornerRadius(8)
-                if let combo = assignedCombo {
-                    ComboBadgeView(combo: combo)
-                        .padding(6)
-                }
-            }
-        }
-        .contextMenu {
-            Button("Assign combo") { onAssignCombo?() }
-        }
-    }
-}
-
-struct ShiftKeyView: View {
-    @Binding var isOn: Bool
-    let assignedCombo: ActionCombo?
-    let onAssignCombo: (() -> Void)?
-    
-    init(isOn: Binding<Bool>, assignedCombo: ActionCombo? = nil, onAssignCombo: (() -> Void)? = nil) {
-        self._isOn = isOn
-        self.assignedCombo = assignedCombo
-        self.onAssignCombo = onAssignCombo
-    }
-    
-    var body: some View {
-        Button(action: {
-            isOn.toggle()
-        }) {
-            ZStack(alignment: .top) {
-                Image(systemName: isOn ? "shift.fill" : "shift")
-                    .font(.system(size: 24))
-                    .frame(width: 80, height: 60)
-                    .background(isOn ? Color.accentColor.opacity(0.2) : Color(.systemGray4))
-                    .overlay(
-                        RoundedRectangle(cornerRadius: 8)
-                            .stroke(isOn ? Color.accentColor : Color.clear, lineWidth: 2)
-                    )
-                    .cornerRadius(8)
-                if let combo = assignedCombo {
-                    ComboBadgeView(combo: combo)
-                        .padding(6)
-                }
-            }
-        }
-        .contextMenu {
-            Button("Assign combo") { onAssignCombo?() }
-        }
-    }
-}
-
-struct DeleteKeyView: View {
-    let onDelete: () -> Void
-    let assignedCombo: ActionCombo?
-    let onAssignCombo: (() -> Void)?
-    
-    init(onDelete: @escaping () -> Void, assignedCombo: ActionCombo? = nil, onAssignCombo: (() -> Void)? = nil) {
-        self.onDelete = onDelete
-        self.assignedCombo = assignedCombo
-        self.onAssignCombo = onAssignCombo
-    }
-    
-    var body: some View {
-        Button(action: onDelete) {
-            ZStack(alignment: .top) {
-                Image(systemName: "delete.left")
-                    .font(.system(size: 24))
-                    .frame(width: 80, height: 60)
-                    .background(Color(.systemGray4))
-                    .cornerRadius(8)
-                if let combo = assignedCombo {
-                    ComboBadgeView(combo: combo)
-                        .padding(6)
-                }
-            }
-        }
-        .contextMenu {
-            Button("Assign combo") { onAssignCombo?() }
-        }
-    }
-}
-
-struct NumbersKeyView: View {
-    let assignedCombo: ActionCombo?
-    let onAssignCombo: (() -> Void)?
-    
-    init(assignedCombo: ActionCombo? = nil, onAssignCombo: (() -> Void)? = nil) {
-        self.assignedCombo = assignedCombo
-        self.onAssignCombo = onAssignCombo
-    }
-    
-    var body: some View {
-        Button(action: {
-            // Numbers toggle
-        }) {
-            ZStack(alignment: .top) {
-                Text("123")
-                    .font(.system(size: 20, weight: .medium))
-                    .frame(width: 100, height: 60)
-                    .background(Color(.systemGray4))
-                    .cornerRadius(8)
-                if let combo = assignedCombo {
-                    ComboBadgeView(combo: combo)
-                        .padding(6)
-                }
-            }
-        }
-        .contextMenu {
-            Button("Assign combo") { onAssignCombo?() }
-        }
-    }
-}
-
-struct SpaceKeyView: View {
-    let onTap: () -> Void
-    let assignedCombo: ActionCombo?
-    let onAssignCombo: (() -> Void)?
-    
-    var body: some View {
-        Button(action: onTap) {
-            ZStack(alignment: .top) {
-                Text("space")
-                    .font(.system(size: 20, weight: .medium))
-                    .frame(maxWidth: .infinity, minHeight: 60)
-                    .background(Color(.systemGray4))
-                    .cornerRadius(8)
-                if let combo = assignedCombo {
-                    ComboBadgeView(combo: combo)
-                        .padding(6)
-                }
-            }
-        }
-        .contextMenu {
-            Button("Assign combo") { onAssignCombo?() }
-        }
-    }
-}
-
-struct ReturnKeyView: View {
-    let onTap: () -> Void
-    let assignedCombo: ActionCombo?
-    let onAssignCombo: (() -> Void)?
-    
-    var body: some View {
-        Button(action: onTap) {
-            ZStack(alignment: .top) {
-                Text("return")
-                    .font(.system(size: 20, weight: .medium))
-                    .frame(width: 120, height: 60)
-                    .background(Color(.systemGray4))
-                    .cornerRadius(8)
-                if let combo = assignedCombo {
-                    ComboBadgeView(combo: combo)
-                        .padding(6)
-                }
-            }
-        }
-        .contextMenu {
-            Button("Assign combo") { onAssignCombo?() }
-        }
-    }
-}
-
-// MARK: - Main Keyboard View
-
-struct KeyboardView: View {
-    @State private var text: String = ""
-    @State private var suggestions: [String] = []
-    @State private var shortcuts: [String: String] = [:]
-    @State private var isShiftOn: Bool = false
-    @State private var isCapsLockOn: Bool = false
-    
-    @StateObject private var predictionService = SentencePredictionService()
-    
-    @State private var predictionTask: Task<Void, Never>?
-    @State private var isAcceptingPrediction = false
-    
-    private let textChecker = UITextChecker()
-    
-    private let topRowKeys = ["Q", "W", "E", "R", "T", "Y", "U", "I", "O", "P"]
-    private let middleRowKeys = ["A", "S", "D", "F", "G", "H", "J", "K", "L"]
-    private let bottomRowKeys = ["Z", "X", "C", "V", "B", "N", "M"]
-    
-    @EnvironmentObject private var aacVM: AACViewModel
-    @Environment(AppStateManager.self) private var appState
-    
-    // Combo assignment for Space action (demo)
-@State private var spaceCombo: ActionCombo?
-@State private var showingSpacePicker = false
-// Per-key combo assignment
-@State private var showingKeyComboPicker = false
-@State private var pickerSelectedCombo: ActionCombo?
-@State private var keyToAssign: String?
-@State private var keyToAssignActionId: Int?
-@State private var keyboardCombosByActionId: [Int: ActionCombo] = [:]
-    
-    private var isUppercase: Bool { isCapsLockOn || isShiftOn }
-    private var displayedTopRowKeys: [String] {
-        isUppercase ? topRowKeys : topRowKeys.map { $0.lowercased() }
-    }
-    private var displayedMiddleRowKeys: [String] {
-        isUppercase ? middleRowKeys : middleRowKeys.map { $0.lowercased() }
-    }
-    private var displayedBottomRowKeys: [String] {
-        isUppercase ? bottomRowKeys : bottomRowKeys.map { $0.lowercased() }
-    }
-    
-    private enum ScanGroup: CaseIterable { case sentencePredictions, suggestions, top, middle, bottom, function }
-    @State private var scanningEnabled = true
-    @State private var scanInterval: Double = 1.2
-    @State private var scanGroup: ScanGroup = .sentencePredictions
-    @State private var scanIndex: Int = 0
-    @State private var timer = Timer.publish(every: 1.2, on: .main, in: .common).autoconnect()
-    
-    
-    
-    var body: some View {
-        GeometryReader { geometry in
-            ZStack {
-                // Invisible InformationView to keep camera/gesture pipeline alive
-                InformationView()
-                    .environmentObject(aacVM)
-                    .environment(appState)
-                    .frame(width: 1, height: 1)
-                    .opacity(0.01)
-                    .allowsHitTesting(false)
-                
-                // Keyboard only UI
-                HStack(spacing: 16) {
-                    VStack(spacing: 0) {
-                        textInputView
-                            .frame(height: geometry.size.height * 0.2)
-
-                        sentencePredictionsView
-                            .frame(height: 80)
-
-                        suggestionsView
-                            .frame(height: 70)
-
-                        // Simple controls to assign a keyboard combo (demo: Space)
-                        HStack {
-                            Button("Assign Space Combo") {
-                                showingSpacePicker = true
-                            }
-                            .font(.system(size: 14, weight: .medium))
-                            .padding(.vertical, 8)
-                        }
-                        .padding(.horizontal, 20)
-
-                        keyboardLayoutView
-                            .frame(maxWidth: .infinity, maxHeight: .infinity)
-                    }
-                    .frame(maxWidth: .infinity, maxHeight: .infinity)
-                }
-                .padding(.horizontal, 20)
-            }
-            .background(Color(.systemGroupedBackground))
-        }
-        .onAppear {
-            loadShortcuts()
-            // Ensure AACViewModel loads keyboard-specific combos
-            aacVM.setCurrentMenu(.keyboard)
-            // Route keyboard menu combo matches directly to action handler
-            aacVM.onMenuComboMatched = { menuName, _, actionId in
-                guard menuName == "keyboard" else { return }
-                handleKeyboardCombo(actionId: actionId)
-            }
-            
-            // Load saved Space combo (actionId: 1) if present
-            let combos = aacVM.getCombosForMenu(.keyboard)
-            if let (combo, _) = combos.first(where: { $0.value == 1 }) {
-                spaceCombo = combo
-            }
-            // Generate default combos to fill missing actions, then refresh
-            generateDefaultKeyboardCombos()
-            // Refresh per-key combos
-            refreshKeyboardMenuCombos()
-        }
-        .onDisappear {
-            predictionService.cancelPredictionIfNeeded()
-            // Clear handler to avoid stale references when view disappears
-            aacVM.onMenuComboMatched = nil
-        }
-        .onReceive(timer) { _ in
-            if scanningEnabled { advanceScan() }
-        }
-        // Note: keyboard combos are handled via aacVM.onMenuComboMatched above
-        // Show the shared ComboPicker to bind a two-gesture combo to Space
-        .sheet(isPresented: $showingSpacePicker) {
-            ComboPickerView(selectedCombo: $spaceCombo) { combo in
-                aacVM.assignComboToMenu(combo, menu: .keyboard, actionId: 1)
-                spaceCombo = combo
-            }
-        }
-        .sheet(isPresented: $showingKeyComboPicker) {
-            ComboPickerView(selectedCombo: $pickerSelectedCombo) { combo in
-                if let key = keyToAssign {
-                    var actionId = keyboardActionId(forKey: key)
-                    if key.hasPrefix("prediction:"),
-                       let idxString = key.split(separator: ":").last,
-                       let idx = Int(idxString) {
-                        actionId = 500 + idx
-                    } else if key.hasPrefix("suggestion:"),
-                              let idxString = key.split(separator: ":").last,
-                              let idx = Int(idxString) {
-                        actionId = 400 + idx
-                    }
-                    aacVM.assignComboToMenu(combo, menu: .keyboard, actionId: actionId)
-                    refreshKeyboardMenuCombos()
-                } else if let actionId = keyToAssignActionId {
-                    aacVM.assignComboToMenu(combo, menu: .keyboard, actionId: actionId)
-                    refreshKeyboardMenuCombos()
-                }
-                keyToAssign = nil
-                keyToAssignActionId = nil
-            }
-        }
-    }
-    
-    private var textInputView: some View {
-        VStack(spacing: 16) {
-            HStack {
-                Text("Type your message:")
-                    .font(.system(size: 20, weight: .medium))
-                    .foregroundColor(.primary)
-                Spacer()
-                if !predictionService.inlinePrediction.isEmpty {
-                    Button("Accept") {
-                        acceptInlinePrediction()
-                    }
-                    .font(.system(size: 14, weight: .medium))
-                    .foregroundColor(.accentColor)
-                    .contextMenu {
-                        Button("Assign combo") {
-                            keyToAssignActionId = 1007
-                            showingKeyComboPicker = true
-                        }
-                    }
-                    if let combo = assignedCombo(forKey: "accept") {
-                        ComboBadgeView(combo: combo)
-                            .padding(.leading, 6)
-                    }
-                }
-            }
-            ScrollView {
-                InlineTextFieldWithPrediction(
-                    text: $text,
-                    prediction: predictionService.inlinePrediction,
-                    onAcceptPrediction: acceptInlinePrediction
-                )
-            }
-        }
-        .padding(.top, 20)
-        .onChange(of: text) { newValue in
-            onTextChanged(newValue)
-        }
-    }
-    
-    private var sentencePredictionsView: some View {
-        VStack(spacing: 0) {
-            if !predictionService.sentencePredictions.isEmpty {
-                HStack {
-                    Image(systemName: predictionService.isModelAvailable ? "wand.and.stars" : "lightbulb")
-                        .foregroundColor(predictionService.isModelAvailable ? .accentColor : .orange)
-                    Text(predictionService.isModelAvailable ? "Smart Completions:" : "Text Completions:")
-                        .font(.system(size: 16, weight: .medium))
-                        .foregroundColor(.primary)
-                    Spacer()
-                    VStack(alignment: .trailing, spacing: 4) {
-                        if !predictionService.inlinePrediction.isEmpty {
-                            Text("• Inline suggestion available")
-                                .font(.system(size: 12))
-                                .foregroundColor(.secondary)
-                        }
-                        if !predictionService.debugInfo.isEmpty {
-                            Text(predictionService.debugInfo)
-                                .font(.system(size: 10))
-                                .foregroundColor(.orange)
-                        }
-                    }
-                }
-                .padding(.bottom, 8)
-                SentencePredictionRowView(
-                    predictions: predictionService.sentencePredictions,
-                    onTap: applySentencePrediction,
-                    highlightedIndex: scanGroup == .sentencePredictions ? scanIndex : nil,
-                    comboForIndex: { assignedComboForPrediction(index: $0) },
-                    onAssignComboIndex: { idx in
-                        keyToAssign = "prediction:\(idx)"
-                        showingKeyComboPicker = true
-                    }
-                )
-            } else {
-                let wordCount = countWords(in: text)
-                let minWords = 1
-                let remaining = max(minWords - wordCount, 0)
-                VStack {
-                    HStack {
-                        Image(systemName: predictionService.isModelAvailable ? "wand.and.stars" : "lightbulb")
-                            .foregroundColor(.secondary)
-                        Text(predictionService.isModelAvailable ? "Smart Completions:" : "Text Completions:")
-                            .font(.system(size: 14, weight: .medium))
-                            .foregroundColor(.secondary)
-                        Spacer()
-                    }
-                    if !predictionService.inlinePrediction.isEmpty {
-                        Text("Double-tap the text field or tap 'Accept' to use the inline suggestion")
-                            .font(.system(size: 12))
-                            .foregroundColor(.accentColor)
-                            .frame(maxWidth: .infinity, alignment: .leading)
-                    } else if wordCount > 0 && wordCount < minWords {
-                        Text("Type \(remaining) more word\(remaining == 1 ? "" : "s") for suggestions")
-                            .font(.system(size: 12))
-                            .foregroundColor(.secondary)
-                            .frame(maxWidth: .infinity, alignment: .leading)
-                    } else if !predictionService.isModelAvailable && wordCount == 0 {
-                        Text("Apple Intelligence unavailable - using basic predictions")
-                            .font(.system(size: 12))
-                            .foregroundColor(.secondary)
-                            .frame(maxWidth: .infinity, alignment: .leading)
-                    }
-                    if !predictionService.debugInfo.isEmpty {
-                        Text(predictionService.debugInfo)
-                            .font(.system(size: 10))
-                            .foregroundColor(.orange)
-                            .frame(maxWidth: .infinity, alignment: .leading)
-                    }
-                }
-                .padding(.bottom, 8)
-                Rectangle().fill(Color.clear).frame(height: 70)
-            }
-        }
-    }
-    
-    private var suggestionsView: some View {
-        VStack(spacing: 0) {
-            if !suggestions.isEmpty {
-                Text("Word Suggestions:")
-                    .font(.system(size: 16, weight: .medium))
-                    .frame(maxWidth: .infinity, alignment: .leading)
-                    .foregroundColor(.secondary)
-                    .padding(.bottom, 8)
-                
-                SuggestionRowView(
-                    suggestions: suggestions,
-                    onTap: applySuggestion,
-                    highlightedIndex: scanGroup == .suggestions ? scanIndex : nil,
-                    comboForIndex: { assignedComboForSuggestion(index: $0) },
-                    onAssignComboIndex: { idx in
-                        keyToAssign = "suggestion:\(idx)"
-                        showingKeyComboPicker = true
-                    }
-                )
-            } else {
-                Rectangle().fill(Color.clear).frame(height: 70)
-            }
-        }
-    }
-
-    private var keyboardLayoutView: some View {
-    VStack(spacing: 20) {
-        Spacer()
-        
-        KeyboardRowView(
-            keys: displayedTopRowKeys,
-            onKeyTap: appendText,
-            highlightedIndex: scanGroup == .top ? scanIndex : nil,
-            comboForKey: { assignedCombo(forKey: $0) },
-            onAssignCombo: { key in
-                keyToAssign = key
-                showingKeyComboPicker = true
-            }
-        )
-        
-        HStack(spacing: 12) {
-            Spacer().frame(width: 30)
-            KeyboardRowView(
-                keys: displayedMiddleRowKeys,
-                onKeyTap: appendText,
-                highlightedIndex: scanGroup == .middle ? scanIndex : nil,
-                comboForKey: { assignedCombo(forKey: $0) },
-                onAssignCombo: { key in
-                    keyToAssign = key
-                    showingKeyComboPicker = true
-                }
-            )
-            Spacer().frame(width: 30)
-        }
-        
-        HStack(spacing: 12) {
-            CapsLockKeyView(
-                isOn: $isCapsLockOn,
-                assignedCombo: assignedCombo(forKey: "capslock"),
-                onAssignCombo: {
-                    keyToAssign = "capslock"
-                    showingKeyComboPicker = true
-                }
-            )
-            ShiftKeyView(
-                isOn: $isShiftOn,
-                assignedCombo: assignedCombo(forKey: "shift"),
-                onAssignCombo: {
-                    keyToAssign = "shift"
-                    showingKeyComboPicker = true
-                }
-            )
-            KeyboardRowView(
-                keys: displayedBottomRowKeys,
-                onKeyTap: appendText,
-                highlightedIndex: scanGroup == .bottom ? scanIndex : nil,
-                comboForKey: { assignedCombo(forKey: $0) },
-                onAssignCombo: { key in
-                    keyToAssign = key
-                    showingKeyComboPicker = true
-                }
-            )
-            DeleteKeyView(
-                onDelete: {
-                    if !text.isEmpty { text.removeLast() }
-                },
-                assignedCombo: assignedCombo(forKey: "delete"),
-                onAssignCombo: {
-                    keyToAssign = "delete"
-                    showingKeyComboPicker = true
-                }
-            )
-        }
-        
-        HStack(spacing: 12) {
-            NumbersKeyView(
-                assignedCombo: assignedCombo(forKey: "123"),
-                onAssignCombo: {
-                    keyToAssign = "123"
-                    showingKeyComboPicker = true
-                }
-            )
-            SpaceKeyView(
-                onTap: { appendText(" ") },
-                assignedCombo: assignedCombo(forKey: "space"),
-                onAssignCombo: {
-                    keyToAssign = "space"
-                    showingKeyComboPicker = true
-                }
-            )
-            Button(action: { SpeechService.shared.speak(text) }) {
-                ZStack(alignment: .top) {
-                    HStack(spacing: 6) {
-                        Image(systemName: "speaker.wave.2.fill")
-                            .font(.system(size: 18, weight: .semibold))
-                    }
-                    .foregroundColor(.white)
-                    .frame(minWidth: 82, minHeight: 60)
-                    .padding(.horizontal, 12)
-                    .background(
-                        RoundedRectangle(cornerRadius: 8, style: .continuous)
-                            .fill(Color.mellowBlue)
-                            .overlay(
-                                RoundedRectangle(cornerRadius: 8)
-                                    .stroke((scanGroup == .function ? scanIndex == 2 : false) ? Color.accentColor : Color.clear, lineWidth: 3)
-                            )
-                    )
-
-                    if let combo = assignedCombo(forKey: "speak") {
-                        ComboBadgeView(combo: combo)
-                            .padding(6)
-                    }
-                }
-            }
-            .accessibilityLabel("Speak")
-            .contextMenu {
-                Button("Assign combo") {
-                    keyToAssign = "speak"
-                    showingKeyComboPicker = true
-                }
-            }
-            ReturnKeyView(
-                onTap: { appendText("\n") },
-                assignedCombo: assignedCombo(forKey: "return"),
-                onAssignCombo: {
-                    keyToAssign = "return"
-                    showingKeyComboPicker = true
-                }
-            )
-        }
-        
-        Spacer()
-    }
-    .padding(.horizontal, 10)
-    .padding(.vertical, 20)
-    .background(
-        RoundedRectangle(cornerRadius: 16)
-            .fill(Color(.systemGray6))
-            .shadow(color: .black.opacity(0.1), radius: 4, x: 0, y: 2)
-    )
-    .padding(.bottom, 20)
-}
-    
-    private func onTextChanged(_ newValue: String) {
-        checkForShortcuts(in: newValue)
-        updateSuggestions(for: newValue)
-        predictionTask?.cancel()
-        predictionTask = Task {
-            if predictionService.isModelAvailable {
-                await predictionService.generateSentencePredictions(for: newValue)
-            } else {
-                await predictionService.generateFallbackPredictions(for: newValue)
-            }
-        }
-    }
-    
-    private func acceptInlinePrediction() {
-        guard !predictionService.inlinePrediction.isEmpty else { return }
-        
-        let predictionToAdd = predictionService.inlinePrediction
-        isAcceptingPrediction = true
-        
-        Task {
-            await MainActor.run {
-                predictionService.inlinePrediction = ""
-                predictionService.sentencePredictions = []
-            }
-        }
-        
-        text += predictionToAdd
-        
-        DispatchQueue.main.asyncAfter(deadline: .now() + 0.1) {
-            isAcceptingPrediction = false
-        }
-    }
-    
-    private func countWords(in text: String) -> Int {
-        let trimmedText = text.trimmingCharacters(in: .whitespacesAndNewlines)
-        guard !trimmedText.isEmpty else { return 0 }
-        
-        let words = trimmedText.components(separatedBy: .whitespacesAndNewlines)
-            .filter { !$0.isEmpty }
-        
-        return words.count
-    }
-    
-    private func appendText(_ string: String) {
-        text += string
-        if isShiftOn && !isCapsLockOn {
-            isShiftOn = false
-        }
-    }
-    
-    private func applySentencePrediction(_ prediction: String) {
-        isAcceptingPrediction = true
-        
-        Task {
-            await MainActor.run {
-                predictionService.sentencePredictions = []
-                predictionService.inlinePrediction = ""
-            }
-        }
-        
-        if text.hasSuffix(" ") {
-            text += prediction
-        } else {
-            text += " " + prediction
-        }
-        
-        DispatchQueue.main.asyncAfter(deadline: .now() + 0.1) {
-            isAcceptingPrediction = false
-        }
-    }
-    
-    private func applySuggestion(_ suggestion: String) {
-        guard let lastWordRange = findLastWordRange() else { return }
-        
-        let nsRange = NSRange(lastWordRange, in: text)
-        let nsString = text as NSString
-        text = nsString.replacingCharacters(in: nsRange, with: suggestion)
-        
-        suggestions = []
-    }
-    
-    private func findLastWordRange() -> Range<String.Index>? {
-        if text.isEmpty {
-            return nil
-        }
-        
-        let lastWordStartIndex = text.lastIndex(where: { $0 == " " || $0 == "\n" })
-        
-        if lastWordStartIndex == nil {
-            return text.startIndex..<text.endIndex
-        }
-        
-        let startIndex = text.index(after: lastWordStartIndex!)
-        
-        return startIndex..<text.endIndex
-    }
-    
-    private func updateSuggestions(for text: String) {
-        guard !self.text.isEmpty else {
-            suggestions = []
-            return
-        }
-        
-        guard let lastWordRange = findLastWordRange() else {
-            suggestions = []
-            return
-        }
-        
-        let lastWord = String(self.text[lastWordRange])
-        
-        guard lastWord.count >= 2 else {
-            suggestions = []
-            return
-        }
-        
-        let nsRange = NSRange(location: 0, length: lastWord.utf16.count)
-        let completions = textChecker.completions(forPartialWordRange: nsRange,
-                                                 in: lastWord,
-                                                 language: "en_US") ?? []
-        
-        suggestions = Array(completions.prefix(5))
-    }
-    
-    private func loadShortcuts() {
-        shortcuts = [
-            "omw": "On my way!",
-            "brb": "Be right back",
-            "ttyl": "Talk to you later",
-            "ty": "Thank you",
-            "np": "No problem"
-        ]
-    }
-    
-    private func checkForShortcuts(in newText: String) {
-        guard let lastWordRange = findLastWordRange() else { return }
-        let lastWord = String(text[lastWordRange])
-        
-        if let replacement = shortcuts[lastWord], lastWord != replacement {
-            if text.hasSuffix(" \(lastWord)") || text == lastWord {
-                let nsRange = NSRange(lastWordRange, in: text)
-                let nsString = text as NSString
-                text = nsString.replacingCharacters(in: nsRange, with: replacement)
-            }
-        }
-    }
-
-    private func advanceScan() {
-        let count = groupCount(for: scanGroup)
-        if count == 0 {
-            moveToNextAvailableGroup()
-            return
-        }
-        let next = scanIndex + 1
-        if next >= count {
-            scanIndex = 0
-            scanGroup = nextGroup(after: scanGroup)
-            if groupCount(for: scanGroup) == 0 {
-                moveToNextAvailableGroup()
-            }
-        } else {
-            scanIndex = next
-        }
-    }
-
-    private func groupCount(for group: ScanGroup) -> Int {
-        switch group {
-        case .sentencePredictions: return predictionService.sentencePredictions.count
-        case .suggestions: return suggestions.count
-        case .top: return topRowKeys.count
-        case .middle: return middleRowKeys.count
-        case .bottom: return bottomRowKeys.count
-        case .function: return 4
-        }
-    }
-
-    private func nextGroup(after group: ScanGroup) -> ScanGroup {
-        switch group {
-        case .sentencePredictions: return .suggestions
-        case .suggestions: return .top
-        case .top: return .middle
-        case .middle: return .bottom
-        case .bottom: return .function
-        case .function: return .sentencePredictions
-        }
-    }
-
-    private func moveToNextAvailableGroup() {
-        var candidate = nextGroup(after: scanGroup)
-        var tries = 0
-        while groupCount(for: candidate) == 0 && tries < ScanGroup.allCases.count {
-            candidate = nextGroup(after: candidate)
-            tries += 1
-        }
-        scanGroup = candidate
-        scanIndex = 0
-    }
-    
-    // Interpret two-gesture combos for keyboard control
-    private func handleComboControl(first: GestureType, second: GestureType) {
-        let pair = (first, second)
-        print("[KeyboardView] combo:", pair, "state before -> group:", scanGroup, "index:", scanIndex)
-        switch pair {
-        case (.lookRight, .lookRight):
-            let count = groupCount(for: scanGroup)
-            print("[KeyboardView] action: next item, count =", count)
-            guard count > 0 else { return }
-            scanIndex = min(scanIndex + 1, count - 1)
-            
-        case (.lookLeft, .lookLeft):
-            let count = groupCount(for: scanGroup)
-            print("[KeyboardView] action: previous item, count =", count)
-            guard count > 0 else { return }
-            scanIndex = max(scanIndex - 1, 0)
-            
-        case (.lookDown, .lookDown):
-            print("[KeyboardView] action: next group (", scanGroup, "->", nextGroup(after: scanGroup), ")")
-            scanGroup = nextGroup(after: scanGroup)
-            scanIndex = 0
-            
-        case (.lookUp, .lookUp):
-            print("[KeyboardView] action: previous group (", scanGroup, "->", prevGroup(before: scanGroup), ")")
-            scanGroup = prevGroup(before: scanGroup)
-            scanIndex = 0
-            
-        case (.smile, .smile):
-            print("[KeyboardView] action: activate current selection")
-            activateCurrentSelection()
-            
-        case (.raiseEyebrows, .smile):
-            print("[KeyboardView] action: accept inline prediction")
-            acceptInlinePrediction()
-            
-        default:
-            print("[KeyboardView] action: no-op for pair")
-            break
-        }
-        print("[KeyboardView] state: group =", scanGroup, "index =", scanIndex)
-    }
-    
-    private func activateCurrentSelection() {
-        switch scanGroup {
-        case .top:
-            guard displayedTopRowKeys.indices.contains(scanIndex) else { return }
-            appendText(displayedTopRowKeys[scanIndex])
-        case .middle:
-            guard displayedMiddleRowKeys.indices.contains(scanIndex) else { return }
-            appendText(displayedMiddleRowKeys[scanIndex])
-        case .bottom:
-            guard displayedBottomRowKeys.indices.contains(scanIndex) else { return }
-            appendText(displayedBottomRowKeys[scanIndex])
-        case .suggestions:
-            guard suggestions.indices.contains(scanIndex) else { return }
-            applySuggestion(suggestions[scanIndex])
-        case .sentencePredictions:
-            guard predictionService.sentencePredictions.indices.contains(scanIndex) else { return }
-            applySentencePrediction(predictionService.sentencePredictions[scanIndex])
-        case .function:
-            switch scanIndex {
-            case 0: // "123" (numbers) — no-op for now
-                break
-            case 1: // space
-                appendText(" ")
-            case 2: // speak
-                SpeechService.shared.speak(text)
-            case 3: // return
-                appendText("\n")
-            default:
-                break
-            }
-        }
-    }
-    
-    // Find assigned combo for a specific key
-    private func assignedCombo(forKey key: String) -> ActionCombo? {
-        let id = keyboardActionId(forKey: key)
-        return keyboardCombosByActionId[id]
-    }
-
-    // Helper: map suggestion index to actionId
-    private func suggestionActionId(forIndex index: Int) -> Int { 400 + index }
-
-    // Helper: map prediction index to actionId
-    private func predictionActionId(forIndex index: Int) -> Int { 500 + index }
-
-    // Find assigned combo for a prediction index
-    private func assignedComboForPrediction(index: Int) -> ActionCombo? {
-        return keyboardCombosByActionId[predictionActionId(forIndex: index)]
-    }
-    
-    // Find assigned combo for a suggestion index
-    private func assignedComboForSuggestion(index: Int) -> ActionCombo? {
-        return keyboardCombosByActionId[suggestionActionId(forIndex: index)]
-    }
-
-    // Refresh menu combos from AACViewModel
-    private func refreshKeyboardMenuCombos() {
-        let map = aacVM.getCombosForMenu(.keyboard) // [ActionCombo: Int]
-        var inverted: [Int: ActionCombo] = [:]
-        for (combo, actionId) in map {
-            inverted[actionId] = combo
-        }
-        keyboardCombosByActionId = inverted
-    }
-    
-    // Auto-generate and assign combos for keyboard menu (preserves existing, fills missing)
-    private func generateDefaultKeyboardCombos() {
-        // Existing menu-specific assignments
-        let existingMap = aacVM.getCombosForMenu(.keyboard) // [ActionCombo: Int]
-        var assignedActionIds = Set(existingMap.values)
-
-        // Source combos from data layer
-        let allCombos = aacVM.fetchAllActionCombos()
-
-        // Reserved combos should not be used for keyboard keys
-        func isReservedCombo(_ combo: ActionCombo) -> Bool {
-            if let prev = aacVM.settings.navPrevCombo,
-               combo.firstGesture == prev.0 && combo.secondGesture == prev.1 { return true }
-            if let next = aacVM.settings.navNextCombo,
-               combo.firstGesture == next.0 && combo.secondGesture == next.1 { return true }
-            if let settings = aacVM.settings.settingsCombo,
-               combo.firstGesture == settings.0 && combo.secondGesture == settings.1 { return true }
-            return false
-        }
-
-        // Keep only enabled, non-reserved, and not already assigned (by combo identity)
-        let alreadyAssignedCombos = Set(existingMap.keys.map { $0.id })
-        var candidates = allCombos.filter {
-            $0.isEnabled && !isReservedCombo($0) && !alreadyAssignedCombos.contains($0.id)
-        }
-
-        // Assign combos to visible QWERTY keys (stable actionId mapping)
-        let keyOrder = displayedTopRowKeys + displayedMiddleRowKeys + displayedBottomRowKeys
-        for key in keyOrder {
-            let actionId = keyboardActionId(forKey: key)
-            guard !assignedActionIds.contains(actionId), let next = candidates.first else { continue }
-            aacVM.assignComboToMenu(next, menu: .keyboard, actionId: actionId)
-            assignedActionIds.insert(actionId)
-            candidates.removeFirst()
-            if candidates.isEmpty { break }
-        }
-
-        // Assign to function keys if still available
-        let functionKeys: [Int] = [1001, 1002, 1003, 1004, 1005, 1006, 1007, 1008] // space, return, delete, caps, shift, numbers, accept inline, speak
-        for fid in functionKeys {
-            guard !assignedActionIds.contains(fid), let next = candidates.first else { continue }
-            aacVM.assignComboToMenu(next, menu: .keyboard, actionId: fid)
-            assignedActionIds.insert(fid)
-            candidates.removeFirst()
-            if candidates.isEmpty { break }
-        }
-
-        // Ensure both predictions and suggestions receive combos:
-        // Interleave the first few slots between suggestions and predictions
-        let maxPredictionSlots = 10
-        let maxSuggestionSlots = 10
-        let interleaveCount = 5
-        var interleavedAids: [Int] = []
-        for idx in 0..<interleaveCount {
-            interleavedAids.append(suggestionActionId(forIndex: idx))
-            interleavedAids.append(predictionActionId(forIndex: idx))
-        }
-        for aid in interleavedAids {
-            guard !assignedActionIds.contains(aid), let next = candidates.first else { continue }
-            aacVM.assignComboToMenu(next, menu: .keyboard, actionId: aid)
-            assignedActionIds.insert(aid)
-            candidates.removeFirst()
-            if candidates.isEmpty { break }
-        }
-
-        // Assign remaining prediction slots
-        for idx in interleaveCount..<maxPredictionSlots {
-            let aid = predictionActionId(forIndex: idx)
-            guard !assignedActionIds.contains(aid), let next = candidates.first else { continue }
-            aacVM.assignComboToMenu(next, menu: .keyboard, actionId: aid)
-            assignedActionIds.insert(aid)
-            candidates.removeFirst()
-            if candidates.isEmpty { break }
-        }
-
-        // Assign remaining suggestion slots
-        for idx in interleaveCount..<maxSuggestionSlots {
-            let aid = suggestionActionId(forIndex: idx)
-            guard !assignedActionIds.contains(aid), let next = candidates.first else { continue }
-            aacVM.assignComboToMenu(next, menu: .keyboard, actionId: aid)
-            assignedActionIds.insert(aid)
-            candidates.removeFirst()
-            if candidates.isEmpty { break }
-        }
-    }
-
-    // ActionId mapping for keys (stable IDs across runs)
-    private func keyboardActionId(forKey key: String) -> Int {
-        // Letters: deterministic indices within all letter arrays
-        if let idx = displayedTopRowKeys.firstIndex(of: key) {
-            return 100 + idx
-        }
-        if let idx = displayedMiddleRowKeys.firstIndex(of: key) {
-            return 200 + idx
-        }
-        if let idx = displayedBottomRowKeys.firstIndex(of: key) {
-            return 300 + idx
-        }
-        // Function keys
-        switch key.lowercased() {
-        case "space": return 1001
-        case "return": return 1002
-        case "delete": return 1003
-        case "capslock": return 1004
-        case "shift": return 1005
-        case "123": return 1006
-        case "accept": return 1007
-        case "speak": return 1008
-        default: break
-        }
-        
-        // Dynamic slots: suggestion/prediction positions
-        if key.lowercased().hasPrefix("suggestion:") {
-            if let idxString = key.split(separator: ":").last,
-               let idx = Int(idxString) {
-                return suggestionActionId(forIndex: idx)
-            }
-        }
-        if key.lowercased().hasPrefix("prediction:") {
-            if let idxString = key.split(separator: ":").last,
-               let idx = Int(idxString) {
-                return predictionActionId(forIndex: idx)
-            }
-        }
-        
-        return 1999 // unknown key
-    }
-
-    // Keyboard combo actions mapped by actionId → key
-    private func handleKeyboardCombo(actionId: Int) {
-        switch actionId {
-        // Backward compatibility for legacy IDs
-        case 1:
-            appendText(" ")    // Space
-        case 2:
-            if !text.isEmpty { text.removeLast() } // Backspace (optional future use)
-        case 3:
-            appendText("\n")   // Return (optional future use)
-            
-        // New function keys
-        case 1001:
-            appendText(" ")
-        case 1002:
-            appendText("\n")
-        case 1003:
-            if !text.isEmpty { text.removeLast() }
-        case 1004:
-            isCapsLockOn.toggle()
-        case 1005:
-            isShiftOn.toggle()
-        case 1006:
-            // Numbers toggle — currently no-op UI
-            // Hook up to a numbers keyboard when available
-            break
-        case 1007:
-            // Accept inline suggestion if available
-            if !predictionService.inlinePrediction.isEmpty {
-                acceptInlinePrediction()
-            }
-        case 1008:
-            // Speak the current typed text
-            SpeechService.shared.speak(text)
-            
-        default:
-            // Suggestions: 400...499 → apply suggestion at position
-            if (400...499).contains(actionId) {
-                let idx = actionId - 400
-                if suggestions.indices.contains(idx) {
-                    applySuggestion(suggestions[idx])
-                }
-                return
-            }
-            // Predictions: 500...599 → apply smart completion at position
-            if (500...599).contains(actionId) {
-                let idx = actionId - 500
-                if predictionService.sentencePredictions.indices.contains(idx) {
-                    applySentencePrediction(predictionService.sentencePredictions[idx])
-                }
-                return
-            }
-            // Letter keys
-            if (100...199).contains(actionId) {
-                let idx = actionId - 100
-                if displayedTopRowKeys.indices.contains(idx) {
-                    appendText(displayedTopRowKeys[idx])
-                }
-            } else if (200...299).contains(actionId) {
-                let idx = actionId - 200
-                if displayedMiddleRowKeys.indices.contains(idx) {
-                    appendText(displayedMiddleRowKeys[idx])
-                }
-            } else if (300...399).contains(actionId) {
-                let idx = actionId - 300
-                if displayedBottomRowKeys.indices.contains(idx) {
-                    appendText(displayedBottomRowKeys[idx])
-                }
-            }
-        }
-    }
-    
-    private func prevGroup(before group: ScanGroup) -> ScanGroup {
-        switch group {
-        case .sentencePredictions: return .function
-        case .suggestions: return .sentencePredictions
-        case .top: return .suggestions
-        case .middle: return .top
-        case .bottom: return .middle
-        case .function: return .bottom
-        }
-=======
 import SwiftData
 
 struct KeyboardView: View {
@@ -1408,20 +37,14 @@
             alignment: .bottom
         )
         .background(Color(red: 0.95, green: 0.95, blue: 0.95))
->>>>>>> 03975e8d
     }
 }
 
 #Preview {
-<<<<<<< HEAD
-    KeyboardView()
-    // ... existing code ...
-=======
     let modelContainer = AACDIContainer.makePreviewContainer()
     let di = AACDIContainer.makePreviewDI(modelContainer: modelContainer)
     return KeyboardView()
         .environmentObject(di.makeAACViewModel())
         .environment(AppStateManager())
         .modelContainer(modelContainer)
->>>>>>> 03975e8d
 }